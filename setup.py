"""setup.py module for natcap.invest

InVEST - Integrated Valuation of Ecosystem Services and Tradeoffs

Common functionality provided by setup.py:
    build_sphinx

For other commands, try `python setup.py --help-commands`
"""

import os
import sys

from setuptools.command.build_ext import build_ext
from setuptools.extension import Extension
from setuptools import setup
import pkg_resources

# Monkeypatch os.link to prevent hard lnks from being formed.  Useful when
# running tests across filesystems, like in our test docker containers.
# Only an issue pre python 2.7.9.
# See http://bugs.python.org/issue8876
PY_VERSION = sys.version_info[0:3]
if PY_VERSION[0] == 2 and PY_VERSION[1] <= 7 and PY_VERSION[2] < 9:
    try:
        del os.link
    except AttributeError:
        pass

# Try to import cython modules, if they don't import assume that Cython is
# not installed and the .c and .cpp files are distributed along with the
# package.
CMDCLASS = {}
try:
    # Overrides the existing build_ext if we can use the cython version.
    from Cython.Distutils import build_ext
    USE_CYTHON = True
except ImportError:
    USE_CYTHON = False


# Read in requirements.txt and populate the python readme with the non-comment
# contents.
_REQUIREMENTS = filter(lambda x: not x.startswith('#') and len(x) > 0,
                       open('requirements.txt').read().split('\n'))
README = open('README_PYTHON.rst').read().format(
    requirements='\n'.join(['    ' + r for r in _REQUIREMENTS]))


def no_cythonize(extensions, **_):
    """Replaces instances of .pyx to .c or .cpp depending on the language
        extension."""

    for extension in extensions:
        sources = []
        for sfile in extension.sources:
            path, ext = os.path.splitext(sfile)
            if ext in ('.pyx', '.py'):
                if extension.language == 'c++':
                    ext = '.cpp'
                else:
                    ext = '.c'
                sfile = path + ext
            sources.append(sfile)
        extension.sources[:] = sources
    return extensions

class ExtraCompilerFlagsBuilder(build_ext):
    """
    Subclass of build_ext for adding specific compiler flags required
    for compilation on some platforms.  If we're using GNU compilers, we
    want to statically link libgcc and libstdc++ so that we don't need to
    package shared objects/dynamically linked libraries with this python
    package.

    Trying to statically link these two libraries on unix (mac) will crash, so
    this is only for windows ports of GNU GCC compilers.
    """
    def build_extensions(self):
        import numpy
        numpy_include_dirs = numpy.get_include()
        compiler_type = self.compiler.compiler_type

        for ext in self.extensions:
            if compiler_type in ['mingw32', 'cygwin']:
                ext.extra_link_args = [
                    '-static-libgcc',
                    '-static-libstdc++',
                ]
            try:
                ext.include_dirs.append(numpy_include_dirs)
            except AttributeError:
                ext.include_dirs = [numpy_include_dirs]
        build_ext.build_extensions(self)

CMDCLASS['build_ext'] = ExtraCompilerFlagsBuilder

EXTENSION_LIST = ([
    Extension(
        name="natcap.invest.recreation.out_of_core_quadtree",
        sources=[
            'src/natcap/invest/recreation/out_of_core_quadtree.pyx'],
        language="c++"),
    Extension(
        name="scenic_quality_cython_core",
        sources=[
            'src/natcap/invest/scenic_quality/scenic_quality_cython_core.pyx'],
        language="c++"),
    Extension(
        name="ndr_core",
        sources=['src/natcap/invest/ndr/ndr_core.pyx'],
        language="c++"),
    Extension(
        name="seasonal_water_yield_core",
        sources=['src/natcap/invest/seasonal_water_yield/seasonal_water_yield_core.pyx'],
        language="c++"),
    Extension(
        name="natcap.invest.pygeoprocessing_0_3_3.geoprocessing_core",
        sources=[
            'src/natcap/invest/pygeoprocessing_0_3_3/geoprocessing_core.pyx'],
        language="c++"),
    Extension(
        name="natcap.invest.pygeoprocessing_0_3_3.routing.routing_core",
        sources=[
            'src/natcap/invest/pygeoprocessing_0_3_3/routing/routing_core.pyx'],
        language="c++"),
    ])

if not USE_CYTHON:
    EXTENSION_LIST = no_cythonize(EXTENSION_LIST)


def requirements(*pkgnames):
    """Get individual package requirements from requirements.txt.

    This is particularly useful for keeping requirements.txt the central
    location for a required package's version specification, so the only thing
    that needs to be specified here in setup.py is the package name.

    Parameters:
        pkgnames (strings): Optional.  Package names, provided as individual
            string parameters.  If provided, only requirements matching
            these packages will be returned.  If not provided, all package
            requirements will be returned.

    Returns:
        A list of package requirement strings, one for each package name
        parameter.

    Raises:
        ValueError: When a packagename requested is not in requirements.txt
    """
    desired_pkgnames = set(pkgnames)

    found_pkgnames = {}
    with open('requirements.txt') as requirements:
        for line in requirements:
            try:
                package_req = pkg_resources.Requirement.parse(line)
            except ValueError:
                continue
            else:
                project_name = package_req.project_name
                if project_name in desired_pkgnames:
                    found_pkgnames[project_name] = str(package_req)

    if len(desired_pkgnames) != len(found_pkgnames):
        missing_pkgs = desired_pkgnames - set(found_pkgnames.keys())
        raise ValueError(('Could not find package '
                          'requirements for %s') % list(missing_pkgs))
    return found_pkgnames.values()

<<<<<<< HEAD

BUILD_REQUIREMENTS = ['cython', 'numpy'] + requirements('pygeoprocessing',
                                                        'natcap.versioner')

=======
BUILD_REQUIREMENTS = ['cython', 'numpy'] + requirements('pygeoprocessing',
                                                        'natcap.versioner')
>>>>>>> c3d621e0

setup(
    name='natcap.invest',
    description="InVEST Ecosystem Service models",
    long_description=README,
    maintainer='James Douglass',
    maintainer_email='jdouglass@stanford.edu',
    url='http://bitbucket.org/natcap/invest',
    namespace_packages=['natcap'],
    packages=[
        'natcap',
        'natcap.invest',
        'natcap.invest.coastal_blue_carbon',
        'natcap.invest.coastal_vulnerability',
        'natcap.invest.dbfpy',
        'natcap.invest.finfish_aquaculture',
        'natcap.invest.fisheries',
        'natcap.invest.habitat_risk_assessment',
        'natcap.invest.hydropower',
        'natcap.invest.iui',
        'natcap.invest.iui.dbfpy',
        'natcap.invest.ndr',
        'natcap.invest.overlap_analysis',
        'natcap.invest.recreation',
        'natcap.invest.reporting',
        'natcap.invest.routing',
        'natcap.invest.scenario_generator',
        'natcap.invest.scenic_quality',
        'natcap.invest.seasonal_water_yield',
        'natcap.invest.wave_energy',
        'natcap.invest.wind_energy',
        'natcap.invest.pygeoprocessing_0_3_3',
        'natcap.invest.pygeoprocessing_0_3_3.routing',
        'natcap.invest.pygeoprocessing_0_3_3.dbfpy',
        'natcap.invest.pygeoprocessing_0_3_3.testing',
    ],
    package_dir={
        'natcap': 'src/natcap'
    },
    natcap_version='src/natcap/invest/version.py',
    include_package_data=True,
    install_requires=BUILD_REQUIREMENTS,
    setup_requires=requirements('natcap.versioner'),
    license='BSD',
    zip_safe=False,
    keywords='gis invest',
    classifiers=[
        'Intended Audience :: Developers',
        'Development Status :: 5 - Production/Stable',
        'Intended Audience :: Science/Research',
        'Natural Language :: English',
        'Operating System :: MacOS :: MacOS X',
        'Operating System :: Microsoft',
        'Operating System :: POSIX',
        'Programming Language :: Python :: 2 :: Only',
        'License :: OSI Approved :: BSD License',
        'Topic :: Scientific/Engineering :: GIS'
    ],
    ext_modules=EXTENSION_LIST,
    entry_points={
        'console_scripts': [
            'invest = natcap.invest.iui.cli:main'
        ],
    },
    cmdclass=CMDCLASS,
    package_data={
        'natcap.invest.iui': [
            '*.png',
            '*.json',
            'iui_resources/resources.json',
            'iui_resources/images/*.png',
        ],
        'natcap.invest.reporting': [
            'reporting_data/*.js',
            'reporting_data/*.css',
        ],
        'natcap.invest.scenario_generator': [
            '*.js',
        ],
        'natcap.invest.wave_energy': [
            'wave_energy_scripts/*.sh',
            'wave_energy_scripts/*.txt'
        ],
    }
)<|MERGE_RESOLUTION|>--- conflicted
+++ resolved
@@ -170,15 +170,8 @@
                           'requirements for %s') % list(missing_pkgs))
     return found_pkgnames.values()
 
-<<<<<<< HEAD
-
 BUILD_REQUIREMENTS = ['cython', 'numpy'] + requirements('pygeoprocessing',
                                                         'natcap.versioner')
-
-=======
-BUILD_REQUIREMENTS = ['cython', 'numpy'] + requirements('pygeoprocessing',
-                                                        'natcap.versioner')
->>>>>>> c3d621e0
 
 setup(
     name='natcap.invest',
