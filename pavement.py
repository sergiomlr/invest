import ConfigParser
import collections
import distutils
import getpass
import glob
import imp
import importlib
import inspect
import json
import logging
import os
import pkgutil
import platform
import shutil
import socket
import subprocess
import sys
import tarfile
import textwrap
import time
import warnings
import zipfile
from types import DictType

import pkg_resources
import paver.svn
import paver.path
import paver.virtual
from paver.easy import task, cmdopts, consume_args, might_call,\
    dry, sh, call_task, BuildFailure, no_help, Bunch
import virtualenv
import yaml


LOGGER = logging.getLogger('invest-bin')
_SDTOUT_HANDLER = logging.StreamHandler(sys.stdout)
_SDTOUT_HANDLER.setLevel(logging.INFO)
LOGGER.addHandler(_SDTOUT_HANDLER)


def user_os_installer():
    """
    Determine the operating system installer.

    On Linux, this will be either "deb" or "rpm" depending on the presence
    of /usr/bin/rpm.

    Returns:
        One of "rpm", "deb", "dmg", "nsis".  Returns 'UNKNOWN' if the installer
        type could not be determined.

    """
    if platform.system() == 'Linux':
        # check if we're running an RPM system approach taken from
        # https://ask.fedoraproject.org/en/question/49738/how-to-check-if-system-is-rpm-or-debian-based/?answer=49850#post-id-49850
        exit_code = subprocess.call(['/usr/bin/rpm', '-q', '-f', '/usr/bin/rpm'])
        if exit_code == 0:
            return 'rpm'
        return 'deb'

    if platform.system() == 'Darwin':
        return 'dmg'

    if platform.system() == 'Windows':
        return 'nsis'

    return 'UNKNOWN'

# the options object is used for global paver configuration.  It contains
# default values for all tasks, which makes our handling of parameters much
# easier.
_ENVNAME = 'release_env'
_PYTHON = sys.executable
paver.easy.options(
    build=Bunch(
        force_dev=False,
        skip_data=False,
        skip_installer=False,
        skip_bin=False,
        python=_PYTHON,
        envname=_ENVNAME
    ),
    build_installer=Bunch(
        force_dev=False,
        insttype=user_os_installer(),
        arch=platform.machine(),
        bindir=os.path.join('dist', 'invest_dist')
    ),
    collect_release_files=Bunch(
        python=_PYTHON
    ),
    version=Bunch(
        json=False,
        save=False
    ),
    env=Bunch(
        system_site_packages=False,
        clear=False,
        envname=_ENVNAME,
        with_invest=False,
        requirements='',
        bootstrap_file='bootstrap.py',
        compiler=None,
        dev=False
    ),
    build_docs=Bunch(
        force_dev=False,
        skip_api=False,
        skip_guide=False,
        python=_PYTHON
    ),
    build_data=Bunch(
        force_dev=False
    ),
    build_bin=Bunch(
        force_dev=False,
        python=_PYTHON
    ),
    jenkins_installer=Bunch(
        nodata='false',
        nobin='false',
        nodocs='false',
        noinstaller='false',
        nopush='false'
    ),
    clean=Bunch(),
    virtualenv=Bunch(),
    dev_env=Bunch(
        envname='test_env',
        noinvest=False
    )
)


class Repository(object):
    tip = ''
    statedir = ''
    cmd = ''

    def __init__(self, local_path, remote_url):
        self.local_path = local_path
        self.remote_url = remote_url

    def get(self, rev):
        """
        Given whatever state the repo might be in right now, update to the
        target revision.
        """
        if not self.ischeckedout():
            self.clone()
        else:
            print 'Repository %s exists' % self.local_path

        # If we're already updated to the correct rev, return.
        if self.at_known_rev():
            print 'Repo %s is in a known state' % self.local_path
            return

        # Try to update to the correct revision.  If we can't pull, then
        # update.
        try:
            self.update(rev)
        except BuildFailure:
            print 'Repo %s not found, falling back to fresh clone and update' % self.local_path
            # When the current repo can't be updated because it doesn't know
            # the change we want to update to
            self.pull()
            self.update(rev)

    def ischeckedout(self):
        return os.path.exists(os.path.join(self.local_path, self.statedir))

    def clone(self, rev=None):
        raise Exception

    def pull(self):
        raise Exception

    def update(self, rev=None):
        raise Exception

    def tracked_version(self):
        tracked_rev = json.load(open('versions.json'))[self.local_path]
        if type(tracked_rev) is DictType:
            user_os = platform.system()
            return tracked_rev[user_os]
        return tracked_rev

    def at_known_rev(self):
        if self.ischeckedout() is False:
            return False

        tracked_version = self.format_rev(self.tracked_version())
        return self.current_rev() == tracked_version

    def format_rev(self, rev):
        raise Exception

    def current_rev(self, convert=True):
        raise Exception


class HgRepository(Repository):
    tip = 'tip'
    statedir = '.hg'
    cmd = 'hg'

    def clone(self, rev=None):
        if rev is None:
            rev = self.tracked_version(convert=False)
        sh('hg clone %(url)s %(dest)s -u %(rev)s' % {'url': self.remote_url,
                                                     'dest': self.local_path,
                                                     'rev': rev})

    def pull(self):
        sh('hg pull -R %(dest)s %(url)s' % {'dest': self.local_path,
                                            'url': self.remote_url})

    def update(self, rev):
        sh('hg update -R %(dest)s -r %(rev)s' % {'dest': self.local_path,
                                                 'rev': rev})

    def _format_log(self, template='', rev='.'):
        return sh('hg log -R %(dest)s -r %(rev)s --template="%(template)s"' % {
            'dest': self.local_path, 'rev': rev, 'template': template},
            capture=True).rstrip()

    def format_rev(self, rev):
        return self._format_log('{node}', rev=rev)

    def current_rev(self, convert=True):
        return self._format_log('{node}')

    def tracked_version(self, convert=True):
        json_version = Repository.tracked_version(self)
        if convert is False or not os.path.exists(self.local_path):
            return json_version
        return self._format_log(template='{node}', rev=json_version)


class SVNRepository(Repository):
    tip = 'HEAD'
    statedir = '.svn'
    cmd = 'svn'

    def clone(self, rev=None):
        if rev is None:
            rev = self.tracked_version()
        paver.svn.checkout(self.remote_url, self.local_path, revision=rev)

    def pull(self):
        # svn is centralized, so there's no concept of pull without a checkout.
        return

    def update(self, rev):
        # check that the repository URL hasn't changed.  If it has, update to
        # the new URL
        local_copy_info = paver.svn.info(self.local_path)
        if local_copy_info.repository_root != self.remote_url:
            sh('svn switch --relocate {orig_url} {new_url}'.format(
                orig_url=local_copy_info.repository_root,
                new_url=self.remote_url), cwd=self.local_path)

        paver.svn.update(self.local_path, rev)

    def current_rev(self):
        try:
            return paver.svn.info(self.local_path).revision
        except AttributeError:
            # happens when we're in a dry run
            # In this case, paver.svn.info() returns an empty Bunch object.
            # Returning 'Unknown' for now until we implement something more
            # stable.
            warnings.warn('SVN version info does not work when in a dry run')
            return 'Unknown'

    def format_rev(self, rev):
        return rev


class GitRepository(Repository):
    tip = 'master'
    statedir = '.git'
    cmd = 'git'

    def clone(self, rev=None):
        sh('git clone {url} {dest}'.format(**{'url': self.remote_url,
                                              'dest': self.local_path}))
        if rev is None:
            rev = self.tracked_version()
            self.update(rev)

    def pull(self):
        sh('git fetch %(url)s' % {'url': self.remote_url}, cwd=self.local_path)

    def update(self, rev):
        sh('git checkout %(rev)s' % {'rev': rev}, cwd=self.local_path)

    def current_rev(self):
        return sh('git rev-parse --verify HEAD', cwd=self.local_path,
                  capture=True).rstrip()

    def format_rev(self, rev):
        return sh('git log --format=format:%H -1 {rev}'.format(**{'rev': rev}),
                  capture=True, cwd=self.local_path)

REPOS_DICT = {
    'users-guide': HgRepository('doc/users-guide', 'https://bitbucket.org/natcap/invest.users-guide'),
    'invest-data': SVNRepository('data/invest-data', 'svn://scm.naturalcapitalproject.org/svn/invest-sample-data'),
    'invest-2': HgRepository('src/invest-natcap.default', 'http://bitbucket.org/natcap/invest.arcgis'),
    'pyinstaller': GitRepository('src/pyinstaller', 'https://github.com/pyinstaller/pyinstaller.git'),
}
REPOS = REPOS_DICT.values()


def _invest_version(python_exe=None):
    """
    Load the InVEST version string and return it.

    Fetches the string from natcap.invest if the package is installed and
    is able to be imported.  Otherwise, fetches the version string from
    the natcap.invest source.

    Parameters:
        python_exe=None (string): The path to the python interpreter to use.
            If None, the PATH python will be used.

    Returns:
        The version string.
    """

    try:
        import natcap.versioner
        print 'Retrieved version from natcap.versioner'
        return natcap.versioner.parse_version()
    except ImportError:
        print 'natcap.versioner not available'

    try:
        import natcap.invest as invest
        print 'Retrieved version from natcap.invest'
        return invest.__version__
    except ImportError:
        print 'natcap.invest not available'

    if python_exe is None:
        python_exe = 'python'
    else:
        python_exe = os.path.abspath(python_exe)

    # try to get the version from setup.py
    invest_version = sh('{python} setup.py --version'.format(
        python=python_exe), capture=True).rstrip()

    invest_version_strings = invest_version.split(os.linesep)
    if len(invest_version_strings) > 1:

        print 'Retrieved version from setup.py --version'
        # leave out the PEP440 warning strings if present.
        if platform.system() == 'Windows':
            return invest_version_strings[0]
        else:
            return invest_version_strings[-1]

    if invest_version != '':
        # In case the version wasn't imported for some reason.
        return invest_version

    # try to get it from the designated python
    invest_version = sh(
        '{python} -c "import natcap.invest; print natcap.invest.__version__"'.format(
            python=python_exe),
        capture=True).rstrip()
    print 'Retrieved version from site-packages'
    return invest_version


def _repo_is_valid(repo, options):
    # repo is a repository object
    # options is the Options object passed in when using the @cmdopts
    # decorator.
    try:
        options.force_dev
    except AttributeError:
        # options.force_dev not specified as a cmd opt, defaulting to False.
        options.force_dev = False

    if not os.path.exists(repo.local_path):
        print "WARNING: Repository %s has not been cloned." % repo.local_path
        print "To clone, run this command:"
        print "    paver fetch %s" % repo.local_path
        return False

    if not repo.at_known_rev() and options.force_dev is False:
        current_rev = repo.current_rev()
        print 'ERROR: Revision mismatch in repo %s' % repo.local_path
        print '*****  Repository at rev %s' % current_rev
        print '*****  Expected rev: %s' % repo.tracked_version()
        print '*****  To override, use the --force-dev flag.'
        return False
    return True


@task
@cmdopts([
    ('json', '', 'Export to json'),
    ('save', '', 'Write json to versions.json')
])
def version(options):
    """
    Display the versions of nested repositories and exit.  UNIMPLEMENTED
    """
    # If --json and --save are both specified, raise an error.
    # These options should be mutually exclusive.
    if options.json and options.save:
        raise BuildFailure("ERROR: --json and --save are mutually exclusive")

    # print the version information.
    data = dict((repo.local_path, repo.current_rev() if os.path.exists(
        repo.local_path) else None) for repo in REPOS)
    json_string = json.dumps(data, sort_keys=True, indent=4)
    try:
        options.json
        print json_string
        return
    except AttributeError:
        pass

    try:
        options.save
        open('versions.json', 'w').write(json_string)
        return
    except AttributeError:
        pass

    # print a formatted table of repository versions and whether the repo is at
    # the known version.
    # Columns:
    # local_path | repo_type | rev_matches
    repo_col_width = max(map(lambda x: len(x.local_path), REPOS)) + 4
    fmt_string = "%(path)-" + str(repo_col_width) + "s %(type)-10s %(is_tracked)-10s"
    data = []
    for repo in sorted(REPOS, key=lambda x: x.local_path):
        if not os.path.exists(repo.local_path):
            at_known_rev = 'not cloned'
        else:
            try:
                at_known_rev = repo.at_known_rev()
                if at_known_rev is False:
                    at_known_rev = 'MODIFIED'
            except KeyError:
                at_known_rev = 'UNTRACKED'

        data.append({
            "path": repo.local_path,
            "type": repo.cmd,
            "is_tracked": at_known_rev,
        })

    this_repo_rev = sh('hg log -r . --template="{node}"', capture=True)
    this_repo_branch = sh('hg branch', capture=True)
    local_version = _get_local_version()
    print
    print '*** THIS REPO ***'
    print 'Pretty: %s' % local_version
    print 'Rev:    %s' % this_repo_rev
    print 'Branch: %s' % this_repo_branch

    print
    print '*** SUBREPOS ***'
    headers = {"path": 'REPO PATH', "type": 'REPO TYPE', "is_tracked": 'AT TRACKED REV'}
    print fmt_string % headers
    for repo_data in data:
        print fmt_string % repo_data


@task
@cmdopts([
    ('envname=', 'e', 'The name of the environment to use'),
    ('noinvest', '', 'Skip installing InVEST'),
])
def dev_env(options):
    """
    Set up a development environment with common parameters.


    Setup a development environment with:
        * access to system-site-packages
        * InVEST installed

    Saved to test_env, or the envname of choice.  If an env of the same name
    exists, clear out the existing env.
    """
    call_task('env', options={
        'system_site_packages': True,
        'clear': True,
        'with_invest': not options.dev_env.noinvest,
        'envname': options.dev_env.envname,
        'dev': True,
    })

@task
@cmdopts([
    ('system-site-packages', '', ('Give the virtual environment access '
                                  'to the global site-packages')),
    ('clear', '', 'Clear out the non-root install and start from scratch.'),
    ('envname=', 'e', ('The name of the environment to use')),
    ('with-invest', '', 'Install the current version of InVEST into the env'),
    ('requirements=', 'r', 'Install requirements from a file'),
    ('compiler=', 'c', ('Use this compiler.  Will use system default if not '
                        'specified.')),
    ('dev', 'd', ('Install InVEST namespace packages as flat eggs instead of '
                  'in a single folder hierarchy.  Better for development, '
                  'not so great for pyinstaller build'))
])
def env(options):
    """
    Set up a virtualenv for the project.
    """

    # paver provides paver.virtual.bootstrap(), but this does not afford the
    # degree of control that we want and need with installing needed packages.
    # We therefore make our own bootstrapping function calls here.
    install_string = """
import os, subprocess, platform
def after_install(options, home_dir):
    etc = join(home_dir, 'etc')
    if not os.path.exists(etc):
        os.makedirs(etc)
    if platform.system() == 'Windows':
        bindir = 'Scripts'
    else:
        bindir = 'bin'

"""

    # Only specify the compiler in distutils if the user says so.
    if options.env.compiler is not None:
        compiler = options.env.compiler
    else:
        # If the user has set a system distutils build option, use that.
        config_files = ['distutils.cfg']

        # only check the global distutils.cfg if the user provided
        # --system-site-packages
        if options.env.system_site_packages is True:
            global_distutils_config = os.path.join(distutils.__path__[0],
                                                   'distutils.cfg')
            config_files.append(global_distutils_config)

        print 'Checking distutils config in %s' % config_files

        config = ConfigParser.RawConfigParser()
        config.read(config_files)
        try:
            compiler = config.get('build', 'compiler')
        except (ConfigParser.NoOptionError, ConfigParser.NoSectionError):
            # System default (None) is the fallback.
            print 'Compiler not preconfigured and not user-defined.  Using system default'
            compiler = None

    if compiler is not None:
        print 'Using compiler %s' % compiler
        install_string += ("    print 'Configuring distutils to compile "
                        "with {c}'\n").format(c=compiler)
        install_string += ("    subprocess.call([join(home_dir, bindir, 'python'),"
                        "'setup.py', 'build', '-c{compiler}', "
                        "'saveopts', '-g'])\n").format(compiler=compiler)

    requirements_files = ['requirements.txt']
    if options.env.requirements not in [None, '']:
        requirements_files.append(options.env.requirements)

    # extra parameter strings needed for installing certain packages
    # Initially set up for special installation of natcap.versioner.
    # Leaving in place in case future pkgs need special params.
    pkg_pip_params = {
    }
    if options.env.dev is True:
        # I only want to install natcap namespace packages as flat wheels if
        # we're in a development environment (not a build environment).
        # Pyinstaller seems to work best with namespace packages that are all
        # in a single source tree, though python will happily import multiple
        # eggs from different places.
        pkg_pip_params['natcap.versioner'] = ['--egg', '--no-use-wheel']

    def _format_params(param_list):
        """
        Convert a list of string parameters to a string suitable for adding to
        the environment bootstrap file.

        Returns:
            A string
        """
        params_as_strings = ["'{param}'".format(param=x) for x in param_list]
        extra_params = ", %s" % ', '.join(params_as_strings)
        return extra_params

    pip_template = "    subprocess.call([join(home_dir, bindir, 'pip'), 'install', '{pkgname}' {extra_params}])\n"
    for reqs_file in requirements_files:
        for requirement in pkg_resources.parse_requirements(open(reqs_file).read()):
            projectname = requirement.project_name  # project name w/o version req
            try:
                install_params = pkg_pip_params[projectname]
                extra_params = _format_params(install_params)
            except KeyError:
                # No extra parameters needed for this package.
                extra_params = ''

            install_string += pip_template.format(pkgname=requirement, extra_params=extra_params)

    if options.with_invest is True:
        # Build an sdist and install it as an egg.  Works better with
        # pyinstaller, it would seem.  Also, namespace packages complicate
        # imports, so installing all natcap pkgs as eggs seems to work as
        # expected.
        install_string += (
            "    subprocess.call([join(home_dir, bindir, 'python'), 'setup.py', 'egg_info', 'sdist', '--formats=gztar'])\n"
            "    version = subprocess.check_output([join(home_dir, bindir, 'python'), 'setup.py', '--version'])\n"
            "    version = version.rstrip()  # clean trailing whitespace\n"
            "    invest_sdist = join('dist', 'natcap.invest-{version}.tar.gz'.format(version=version))\n"
            "    # Sometimes, don't know why, sdist ends up with - instead of + as local ver. separator.\n"
            "    if not os.path.exists(invest_sdist):\n"
            "        invest_sdist = invest_sdist.replace('+', '-')\n"
        )

        if options.env.dev is False:
            install_string += (
                # Recent versions of pip build wheels by default before installing, but wheel
                # has a bug preventing builds for namespace packages.  Therefore, skip wheel builds for invest.
                # Pyinstaller also doesn't handle namespace packages all that
                # well, so --egg --no-use-wheel doesn't really work in a
                # release environment either.
                "    subprocess.call([join(home_dir, bindir, 'pip'), 'install', '--no-binary', 'natcap.invest', "
                " invest_sdist])\n"
            )
        else:
            install_string += (
                # If we're in a development environment, it's ok (even
                # preferable) to install natcap namespace packages as flat
                # eggs.
                "    subprocess.call([join(home_dir, bindir, 'pip'), 'install', '--egg', '--no-binary', 'natcap.invest', "
                " invest_sdist])\n"
            )
    else:
        print 'Skipping the installation of natcap.invest per user input'

    output = virtualenv.create_bootstrap_script(textwrap.dedent(install_string))
    open(options.env.bootstrap_file, 'w').write(output)

    # Built the bootstrap env via a subprocess call.
    # Calling via the shell so that virtualenv has access to environment
    # vars as needed.
    bootstrap_cmd = "%(python)s %(bootstrap_file)s %(site-pkgs)s %(clear)s %(no-wheel)s %(env_name)s"
    bootstrap_opts = {
        "python": sys.executable,
        "bootstrap_file": options.env.bootstrap_file,
        "env_name": options.env.envname,
        "site-pkgs": '--system-site-packages' if options.env.system_site_packages else '',
        "clear": '--clear' if options.env.clear else '',
        "no-wheel": '--no-wheel',  # exclude wheel.  It has a bug preventing namespace pkgs from compiling
    }
    sh(bootstrap_cmd % bootstrap_opts)

    # Virtualenv appears to partially copy over distutills into the new env.
    # Remove what was copied over so we din't confuse pyinstaller.
    if platform.system() == 'Windows':
<<<<<<< HEAD
        distutils_dir = os.path.join(env_dirname, 'Lib', 'distutils')
        init_file = os.path.join(env_dirname, 'Lib', 'site-packages', 'natcap', '__init__.py')
        pygeoprocessing_version = os.path.join(env_dirname, 'Lib', 'site-packages', 'pygeoprocessing', 'version.py')
    else:
        distutils_dir = os.path.join(env_dirname, 'lib', 'python2.7', 'distutils')
        init_file = os.path.join(env_dirname, 'lib', 'python2.7', 'site-packages', 'natcap', '__init__.py')
        pygeoprocessing_version = os.path.join(env_dirname, 'lib', 'python2.7', 'site-packages', 'pygeoprocessing', 'version.py')
=======
        distutils_dir = os.path.join(options.env.envname, 'Lib', 'distutils')
        init_file = os.path.join(options.env.envname, 'Lib', 'site-packages', 'natcap', '__init__.py')
    else:
        distutils_dir = os.path.join(options.env.envname, 'lib', 'python2.7', 'distutils')
        init_file = os.path.join(options.env.envname, 'lib', 'python2.7', 'site-packages', 'natcap', '__init__.py')

>>>>>>> c0655d24
    if os.path.exists(distutils_dir):
        dry('rm -r <env>/lib/distutils', shutil.rmtree, distutils_dir)

    if options.with_invest is True and options.env.dev is False:
        # writing this import appears to help pyinstaller find the __path__
        # attribute from a package.  Only write it if InVEST is installed and
        # is installed as a package (not a dev environment)
        init_string = "import pkg_resources\npkg_resources.declare_namespace(__name__)\n"
        with open(init_file, 'w') as namespace_init:
            namespace_init.write(init_string)

    print '*** To activate the env, run:'
    if platform.system() == 'Windows':
        print r'    call .\%s\Scripts\activate' % options.env.envname
    else:  # assume all POSIX systems behave the same way
        print '    source %s/bin/activate' % options.env.envname


@task
@consume_args  # when consuming args, it's a list of str arguments.
def fetch(args):
    """
    Clone repositories the correct locations.
    """

    # figure out which repos/revs we're hoping to update.
    # None is our internal, temp keyword representing the LATEST possible
    # rev.
    user_repo_revs = {}  # repo -> version
    repo_paths = map(lambda x: x.local_path, REPOS)
    args_queue = collections.deque(args[:])

    while len(args_queue) > 0:
        current_arg = args_queue.popleft()

        # If the user provides repo revisions, it MUST be a specific repo.
        if current_arg in repo_paths:
            # the user might provide a revision.
            # It's a rev if it's not a repo.
            try:
                possible_rev = args_queue.popleft()
            except IndexError:
                # When no other args after the repo
                user_repo_revs[current_arg] = None
                continue

            if possible_rev in repo_paths:
                # then it's not a revision, it's a repo.  put it back.
                # Also, assume user wants the repo we're currently working with
                # to be updated to the tip OR whatever.
                user_repo_revs[current_arg] = None
                args_queue.appendleft(possible_rev)
                continue
            elif possible_rev in ['-r', '--rev']:
                requested_rev = args_queue.popleft()
                user_repo_revs[current_arg] = requested_rev
            else:
                print "ERROR: unclear arg %s" % possible_rev
                return

    # determine which groupings the user wants to operate on.
    # example: `src` would represent all repos under src/
    # example: `data` would represent all repos under data/
    # example: `src/pyinstaller` would represent the pyinstaller repo
    repos = set([])
    for argument in args:
        if not argument.startswith('-'):
            repos.add(argument)

    def _user_requested_repo(local_repo_path):
        """
        Check if the user requested this repository.
        Does so by checking prefixes provided by the user.

        Arguments:
            local_repo_path (string): the path to the local repository
                relative to the CWD. (example: src/pyinstaller)

        Returns:
            Boolean: Whether the user did request this repo.
        """
        # check that the user wants to update this repo
        for user_arg_prefix in repos:
            if local_repo_path.startswith(user_arg_prefix):
                return True
        return False

    for repo in REPOS:
        print 'Checking %s' % repo.local_path

        # If the user did not request this repo AND the user didn't want to
        # update everything (by specifying no positional args), skip this repo.
        if not _user_requested_repo(repo.local_path) and len(repos) > 0:
            continue

        # is repo up-to-date?  If not, update it.
        # If the user specified a target revision, use that instead.
        try:
            target_rev = user_repo_revs[repo.local_path]
            if target_rev is None:
                raise KeyError
        except KeyError:
            try:
                target_rev = repo.tracked_version()
            except KeyError:
                print 'WARNING: repo not tracked in versions.json: %s' % repo.local_path
                raise BuildFailure

        repo.get(target_rev)


@task
@consume_args
def push(args):
    """Push a file or files to a remote server.

    Usage:
        paver push [--private-key=KEYFILE] [--password] [--makedirs] [user@]hostname[:target_dir] file1, file2, ...

    Uses pythonic paramiko-based SCP to copy files to the remote server.

    if --private-key=KEYFILE is provided, KEYFILE must be the path to the private
    key file to use.  If this file cannot be found, BuildFailure will be raised.

    If --password is provided at the command line, the user will be prompted
    for a password.  This is sometimes required when the remote's private key
    requires a password to decrypt.

    If --makedirs is provided, intermediate directories will be created as needed.

    If a target username is not provided ([user@]...), the current user's username
    used for the transfer.

    If a target directory is not provided (hostname[:target_dir]), the current
    directory of the target user is used.
    """
    print args
    import paramiko

    paramiko.util.log_to_file('paramiko-log.txt')

    from paramiko import SSHClient
    ssh = SSHClient()
    ssh.load_system_host_keys()

    # Automatically add host key if needed
    ssh.set_missing_host_key_policy(paramiko.AutoAddPolicy())

    # Clean out all of the user-configurable options flags.
    config_opts = []
    for argument in args[:]:  # operate on a copy of args
        if argument.startswith('--'):
            config_opts.append(argument)
            args.remove(argument)

    use_password = '--password' in config_opts

    # check if the user specified a private key to use
    private_key = None
    for argument in config_opts:
        if argument.startswith('--private-key'):
            private_key_file = argument.split('=')[1]
            if not os.path.exists(private_key_file):
                raise BuildFailure(
                    'Cannot fild private key file %s' % private_key_file)
            print 'Using private key %s' % private_key_file
            private_key = paramiko.RSAKey.from_private_key_file(private_key_file)
            break
    try:
        destination_config = args[0]
    except IndexError:
        raise BuildFailure("ERROR: destination config must be provided")

    files_to_push = args[1:]
    if len(files_to_push) == 0:
        raise BuildFailure("ERROR: At least one file must be given")

    def _fix_path(path):
        """Fix up a windows path to work on linux"""
        # destination OS is linux, so adjust windows filepaths to match
        if platform.system() == 'Windows':
            return path.replace(os.sep, '/')
        return path

    # ASSUME WE'RE ONLY DOING ONE HOST PER PUSH
    # split apart the configuration string.
    # format:
    #    [user@]hostname[:directory]
    if '@' in destination_config:
        username = destination_config.split('@')[0]
        destination_config = destination_config.replace(username + '@', '')
    else:
        username = getpass.getuser().strip()

    if ':' in destination_config:
        target_dir = destination_config.split(':')[-1]
        destination_config = destination_config.replace(':' + target_dir, '')
        target_dir = _fix_path(target_dir)
    else:
        # just use the SCP default
        target_dir = None
    print 'Target dir: %s' % target_dir
    print 'Dest config: %s' % destination_config

    # hostname is whatever remains of the dest config.
    hostname = destination_config.strip()
    print 'Hostname: %s' % hostname

    # start up the SSH connection
    if use_password:
        password = getpass.getpass()
    else:
        password = None

    try:
        ssh.connect(hostname, 22, username=username, password=password, pkey=private_key)
    except paramiko.BadAuthenticationType:
        raise BuildFailure('ERROR: incorrect password or bad SSH key')
    except paramiko.PasswordRequiredException:
        raise BuildFailure('ERROR: password required to decrypt private key on remote.  Use --password flag')
    except socket.error as other_error:
        raise BuildFailure(other_error)

    # Make folders on remote if needed.
    if target_dir is not None and '--makedirs' in config_opts:
        ssh.exec_command('if [ ! -d "{dir}" ]\nthen\nmkdir -p -v {dir}\nfi'.format(
            dir=target_dir))
    else:
        print 'Skipping creation of folders on remote'

    def _sftp_callback(bytes_transferred, total_bytes):
        try:
            current_time = time.time()
            if current_time - _sftp_callback.last_time > 2:
                tx_ratio = bytes_transferred / float(total_bytes)
                tx_ratio = round(tx_ratio*100, 2)

                print 'SFTP copied {transf} out of {total} ({ratio} %)'.format(
                    transf=bytes_transferred, total=total_bytes, ratio=tx_ratio)
                _sftp_callback.last_time = current_time
        except AttributeError:
            _sftp_callback.last_time = time.time()

    print 'Opening SCP connection'
    sftp = paramiko.SFTPClient.from_transport(ssh.get_transport())
    for transfer_file in files_to_push:
        file_basename = os.path.basename(transfer_file)
        if target_dir is not None:
            target_filename = os.path.join(target_dir, file_basename)
        else:
            target_filename = file_basename

        target_filename = _fix_path(target_filename)  # convert windows to linux paths
        print 'Transferring %s -> %s ' % (os.path.basename(transfer_file), target_filename)
        sftp.put(transfer_file, target_filename, callback=_sftp_callback)

    print 'Closing down SCP'
    sftp.close()

    print 'Closing down SSH'
    ssh.close()


@task
def clean(options):
    """
    Remove files and folders known to be generated by build scripts.
    """

    folders_to_rm = ['build', 'dist', 'tmp', 'bin', 'test',
                     options.env.envname,
                     'installer/darwin/temp',
                     'invest-3-x86',
                     'exe/dist',
                     'exe/build',
                     'api_env',
                     'natcap.invest.egg-info',
                     'release_env',
                     'invest-bin',
                     ]
    files_to_rm = [
        options.env.bootstrap_file,
        'installer/darwin/*.dmg',
        'installer/windows/*.exe',
    ]

    for folder in folders_to_rm:
        for globbed_dir in glob.glob(folder):
            paver.path.path(globbed_dir).rmtree()

    for filename in files_to_rm:
        for globbed_file in glob.glob(filename):
            paver.path.path(globbed_file).remove()

    # clean out all python package repos in src/
    for repodir in map(lambda x: x.local_path, REPOS):
        if repodir.startswith('src'):
            if os.path.exists(os.path.join(repodir, 'setup.py')):
                # use setup.py for package directories.
                sh(sys.executable + ' setup.py clean', cwd=repodir)
        elif repodir.startswith('doc') and os.path.exists(repodir):
            sh('make clean', cwd=repodir)


@task
@might_call('zip')
@cmdopts([
    ('force-dev', '', 'Zip subrepos even if their version does not match the known state'),
])
def zip_source(options):
    """
    Create a zip archive of all source repositories for this project.

    Creates a standalone zip file that, when extracted, will contain all source code
    needed to create documentation and functional binaries from the various projects
    managed by this project.  If there's a source repo in this repository, its source
    is in this archive.

    If --force-dev is provided, the state of the contained subrepositories/subprojects
    is allowed to differ from the revision noted in versions.json.  If the state of
    the subproject/subrepository does not match the state noted in versions.json and
    --force-dev is NOT provided, an error will be raised.

    The output file is written to dist/InVEST-source-{version}.zip
    The version used is compiled from the state of the repository.
    """

    version = _get_local_version()

    source_dir = os.path.join('tmp', 'source')
    invest_bin_zip = os.path.join('tmp', 'invest-bin.zip')
    invest_dir = os.path.join('tmp', 'source', 'invest-bin')
    dist_dir = 'dist'
    try:
        dry('mkdir -p %s' % dist_dir, os.makedirs, source_dir)
    except OSError:
        # Folder already exists.  Skipping.
        pass
    sh('hg archive %s' % invest_bin_zip)

    def _unzip(zip_uri, dest_dir):
        def _unzip_func():
            zip = zipfile.ZipFile(zip_uri)
            zip.extractall(dest_dir)
        dry('unzip -o %s -d %s' % (zip_uri, dest_dir), _unzip_func)

    _unzip(invest_bin_zip, source_dir)

    for dirname in map(lambda x: x.local_path, REPOS):
        if not dirname[0:3] in ['doc', 'src']:
            continue

        if dirname.startswith('src'):
            source_dir = os.path.join(invest_dir, 'src')
        elif dirname.startswith('doc'):
            source_dir = os.path.join(invest_dir, 'doc')

        projectname = dirname[4:]  # remove the / as well.
        unzipped_dir = os.path.join(source_dir, projectname)
        print unzipped_dir
        try:
            dry('rm -r %s' % unzipped_dir, shutil.rmtree, unzipped_dir)
        except OSError:
            # when the source dir doesn't exist, that's ok.
            pass

        sh('hg archive -R %(repo)s tmp/%(zipname)s.zip' % {
            'repo': dirname, 'zipname': projectname})

        zipfile_name = projectname + '.zip'
        _unzip(os.path.join('tmp', zipfile_name), source_dir)

    # leave off the .zip filename here.  shutil.make_archive adds it based on
    # the format of the archive.
    archive_name = os.path.abspath(os.path.join('dist', 'InVEST-source-%s' % version))
    call_task('zip', args=[archive_name, source_dir])


@task
@might_call('zip')
@cmdopts([
    ('force-dev', '', ('Allow docs to build even if repo version does not '
                       'match the known state')),
    ('skip-api', '', 'Skip building the API docs'),
    ('skip-guide', '', "Skip building the User's Guide"),
    ('python=', '', 'The python interpreter to use'),
])
def build_docs(options):
    """
    Build the sphinx user's guide for InVEST.

    Builds the sphinx user's guide in HTML, latex and PDF formats.
    Compilation of the guides uses sphinx and requires that all needed
    libraries are installed for compiling html, latex and pdf.

    Requires make and sed.
    """

    invest_version = _invest_version(options.build_docs.python)
    archive_template = os.path.join('dist', 'invest-%s-%s' % (invest_version, '%s'))

    print 'Using this template for the archive name: %s' % archive_template

    # If the user has not provided the skip-guide flag, build the User's guide.
    skip_guide = getattr(options, 'skip_guide', False)
    if skip_guide is False:
        call_task('check_repo', options={
            'force_dev': options.build_docs.force_dev,
            'repo': REPOS_DICT['users-guide'].local_path,
            'fetch': True,
        })

        guide_dir = os.path.join('doc', 'users-guide')
        latex_dir = os.path.join(guide_dir, 'build', 'latex')
        sh('make html', cwd=guide_dir)
        sh('make latex', cwd=guide_dir)
        sh('make all-pdf > latex-warnings.log', cwd=latex_dir)

        archive_name = archive_template % 'userguide'
        build_dir = os.path.join(guide_dir, 'build', 'html')
        call_task('zip', args=[archive_name, build_dir, 'userguide'])
    else:
        print "Skipping the User's Guide"

    skip_api = getattr(options, 'skip_api', False)
    if skip_api is False:
        sh('{python} setup.py build_sphinx'.format(python=options.build_docs.python))
        archive_name = archive_template % 'apidocs'
        call_task('zip', args=[archive_name, 'build/sphinx/html', 'apidocs'])
    else:
        print "Skipping the API docs"


@task
@no_help  # users should use `paver version` to see the repo states.
@might_call(['fetch'])
@cmdopts([
    ('force-dev', '', 'Allow a development version of the repo'),
    ('repo', '', 'The repo to check'),
    ('fetch', '', 'Fetch the repo if needed'),
])
def check_repo(options):

    # determine the current repo_object
    repo_path = options.check_repo.repo
    repo = None
    for possible_repo in REPOS:
        if possible_repo.local_path == repo_path:
            repo = possible_repo

    if repo is None:
        raise BuildFailure('Repo %s is invalid' % repo_path)

    if not repo.ischeckedout() and options.check_repo.fetch is False:
        print (
            'Repo %s is not checked out. '
            'Use `paver fetch %s`.' % (
                repo.local_path, repo.local_path))
        return

    if options.check_repo.fetch is True:
        call_task('fetch', args=[repo_path])

    if not repo.ischeckedout():
        return

    tracked_rev = repo.format_rev(repo.tracked_version())
    current_rev = repo.current_rev()
    if tracked_rev != current_rev:
        if options.check_repo.force_dev is False:
            raise BuildFailure(
                ('ERROR: %(local_path)s at rev %(cur_rev)s, '
                    'but expected to be at rev %(exp_rev)s') % {
                    'local_path': repo.local_path,
                    'cur_rev': current_rev,
                    'exp_rev': tracked_rev
                })
        else:
            print 'WARNING: %s revision differs, but --force-dev provided' % repo.local_path
    print 'Repo %s is at rev %s' % (repo.local_path, tracked_rev)


@task
def check():
    """
    Perform reasonable checks to verify the build environment.


    This task checks for the presence of required binaries, python packages
    and for known issues with the natcap python namespace.
    """
    def is_exe(fpath):
        return os.path.isfile(fpath) and os.access(fpath, os.X_OK)

    class FoundEXE(Exception):
        pass

    # verify required programs exist
    errors_found = False
    programs = [
        ('hg', 'everything'),
        ('git', 'binaries'),
        ('make', 'documentation'),
        ('pdflatex', 'documentation'),
    ]
    print "Checking binaries"
    for program, build_steps in programs:
        # Inspired by this SO post: http://stackoverflow.com/a/855764/299084

        if platform.system() == 'Windows':
            program += '.exe'

        fpath, fname = os.path.split(program)
        if fpath:
            if not is_exe(program):
                print "ERROR: executable not found: %s" % program
                errors_found = True
        else:
            try:
                for path in os.environ["PATH"].split(os.pathsep):
                    path = path.strip('"')
                    exe_file = os.path.join(path, program)
                    if is_exe(exe_file):
                        raise FoundEXE
            except FoundEXE:
                print "Found %-11s: %s" % (program, exe_file)
                continue
            else:
                print "ERROR: {exe} not found. Required for {step}".format(
                    exe=program, step=build_steps)
                errors_found = True

    required = 'required'
    suggested = 'suggested'
    lib_needed = 'lib_needed'

    # (requirement, level, version_getter)
    print "\nChecking python packages"
    requirements = [
        ('virtualenv>=13.0.0', required, None),
        ('pip>=7.1.0', required, None),
        ('numpy', lib_needed, None),
        ('scipy', lib_needed, None),
        ('paramiko', suggested, None),
        ('pycrypto', suggested, 'Crypto'),
        ('h5py', lib_needed, None),
        ('gdal', lib_needed, 'osgeo.gdal'),
        ('shapely', lib_needed, None),
    ]

    # pywin32 is required for pyinstaller builds
    if platform.system() == 'Windows':
        try:
            requirements.append(('pywin32', required, 'pywin'))

            # Get the pywin32 version here, as demonstrated by
            # http://stackoverflow.com/a/5071777.  If we can't import pywin,
            # the __version__ attribute (below) will never be reached.
            import pywin
            import win32api
            fixed_file_info = win32api.GetFileVersionInfo(win32api.__file__, '\\')
            pywin.__version__ = fixed_file_info['FileVersionLS'] >> 16
        except ImportError:
            pass

    warnings_found = False
    for requirement, severity, import_name in requirements:
        try:
            pkg_resources.require(requirement)
            pkg_req = pkg_resources.Requirement.parse(requirement)

            if import_name is None:
                import_name = pkg_req.project_name

            pkg = __import__(import_name)
            print "Python package OK: {pkg} {ver} (meets {req})".format(
                pkg=pkg_req.project_name,
                ver=pkg.__version__,
                req=requirement)
        except (pkg_resources.VersionConflict,
                pkg_resources.DistributionNotFound, ImportError) as conflict:
            if severity == required:
                print 'ERROR: %s' % conflict.report()
                errors_found = True
            elif severity == lib_needed:
                if isinstance(conflict, pkg_resources.DistributionNotFound):
                    print ('WARNING: %s.  This library requires appropriate '
                           'headers to compile the python package.') % conflict.report()
                else:
                    print ('WARNING: %s.  You may need to upgrade your '
                           'development headers along with the python '
                           'package.') % conflict.report()
                warnings_found = True
            else:  # severity is 'suggested'
                print 'WARNING: %s' % conflict.report()
                warnings_found = True

    # Build in a check for the package setup the natcap namespace, in case the
    # user has globally installed natcap namespace packages.
    # Known problems:
    #   * User has some packages installed to site-packages/natcap,
    #     others installed to site-packages/natcap.pkgname.egg
    #     Will cause errors when importing eggs, as natcap dir is
    #     found first, eggs are skipped.
    #   * User has packages installed as eggs.  Pyinstaller doesn't like this,
    #     for some reason, so warn the user about builds.  Development
    #     should be fine, though.
    #   * User has any packages installed to site-packages/natcap/.  This will
    #     cause problems with importing packages installed to virtualenv.
    #
    # SO:
    #  * If a package is installed to the global site-packages, it better be an
    #    egg.
    try:
        print "\nChecking natcap namespace"
        import natcap
        noneggs = []

        for importer, modname, ispkg in pkgutil.iter_modules(natcap.__path__):
            module = importlib.import_module('natcap.%s' % modname)
            try:
                version = module.__version__
            except AttributeError:
                version = pkg_resources.require('natcap.%s' % modname)[0].version

            is_egg = reduce(
                lambda x, y: x or y,
                [p.endswith('.egg') for p in module.__file__.split(os.sep)])

            if len(module.__path__) > 1:
                module_path = module.__path__
            else:
                module_path = module.__path__[0]

            if not is_egg:
                noneggs.append(modname)
                print 'WARNING: natcap.{mod}=={ver} ({dir}) not an egg.'.format(
                    mod=modname, ver=version, dir=module_path)
            else:
                print "natcap.{mod}=={ver} installed as egg ({dir})".format(
                    mod=modname, ver=version, dir=module_path)

        if len(noneggs) > 0:
            pip_install_template = "    pip install --egg --no-binary :all: natcap.%s"
            namespace_msg = (
                "\n"
                "Natcap namespace issues:\n"
                "You appear to have natcap packages installed to your global \n"
                "site-packages that have not been installed as eggs.\n"
                "This will cause import issues when trying to build binaries\n"
                "with pyinstaller, but should work well for development.\n"
                "By contrast, eggs should work well for development.\n"
                "For best results, install these packages as eggs like so:\n")
            namespace_msg += "\n".join([pip_install_template % n for n in noneggs])
            print namespace_msg
            warnings_found = True
    except ImportError:
        print 'No natcap installations found!  Excellent :)'

    if errors_found:
        raise BuildFailure('Programs missing and/or package requirements not met')
    elif warnings_found:
        print "Warnings found; Builds may not work as expected"
    else:
        print "All's well."


@task
@cmdopts([
    ('force-dev', '', 'Zip data folders even if repo version does not match the known state')
])
def build_data(options):
    """
    Build data zipfiles for sample data.

    Expects that sample data zipfiles are provided in the invest-data repo.
    Data files should be stored in one directory per model, where the directory
    name matches the model name.  This creates one zipfile per folder, where
    the zipfile name matches the folder name.

    options:
        --force-dev : Provide this option if you know that the invest-data version
                      does not match the version tracked in versions.json.  If the
                      versions do not match and the flag is not provided, the task
                      will print an error and quit.
    """

    data_repo = REPOS_DICT['invest-data']
    call_task('check_repo', options={
        'force_dev': options.build_data.force_dev,
        'repo': data_repo.local_path,
        'fetch': True,
    })

    dist_dir = 'dist'
    if not os.path.exists(dist_dir):
        dry('mkdir %s' % dist_dir, os.makedirs, dist_dir)

    data_folders = os.listdir(data_repo.local_path)
    for data_dirname in data_folders:
        out_zipfile = os.path.abspath(os.path.join(
            dist_dir, os.path.basename(data_dirname) + ".zip"))

        # Only zip up directories in the data repository.
        if not os.path.isdir(os.path.join(data_repo.local_path, data_dirname)):
            continue

        # Don't zip up .svn folders in the data repo.
        if data_dirname == data_repo.statedir:
            continue

        # We don't want Base_Data to be a big ol' zipfile, so we ignore it
        # for now and add its subdirectories (Freshwater, Marine,
        # Terrestrial) as their own zipfiles.
        if data_dirname == 'Base_Data':
            for basedata_subdir in os.listdir(os.path.join(data_repo.local_path, data_dirname)):
                data_folders.append(os.path.join(data_dirname, basedata_subdir))
            continue

        dry('zip -r %s %s' % (out_zipfile, data_dirname),
            shutil.make_archive, **{
                'base_name': os.path.splitext(out_zipfile)[0],
                'format': 'zip',
                'root_dir': data_repo.local_path,
                'base_dir': data_dirname})


@task
@might_call(['fetch', 'check_repo'])
@cmdopts([
    ('force-dev', '', 'Whether to allow development versions of repos to be built'),
    ('python=', '', 'The python interpreter to use'),
], share_with=['check_repo'])
def build_bin(options):
    """
    Build frozen binaries of InVEST.
    """

    pyi_repo = REPOS_DICT['pyinstaller']
    call_task('check_repo', options={
        'force_dev': options.build_bin.force_dev,
        'repo': pyi_repo.local_path,
        'fetch': True,
    })

    # if pyinstaller repo is at version 2.1, remove six.py because it conflicts
    # with the version that matplotlib requires.  Pyinstaller provides
    # six==1.0.0, matplotlib requires six>=1.3.0.
    print 'Checking and removing deprecated six.py in pyinstaller if needed'
    if pyi_repo.current_rev() == pyi_repo.format_rev('v2.1'):
        six_glob = os.path.join(pyi_repo.local_path, 'PyInstaller', 'lib', 'six.*')
        for six_file in glob.glob(six_glob):
            dry('rm %s' % six_file, os.remove, six_file)

    # if the InVEST built binary directory exists, it should always
    # be deleted.  This is because we've had some weird issues with builds
    # not working properly when we don't just do a clean rebuild.
    invest_dist_dir = os.path.join('pyinstaller', 'dist', 'invest_dist')
    if os.path.exists(invest_dist_dir):
        dry('rm -r %s' % invest_dist_dir,
            shutil.rmtree, invest_dist_dir)

    pyinstaller_file = os.path.join('..', 'src', 'pyinstaller', 'pyinstaller.py')

    python_exe = os.path.abspath(options.build_bin.python)

    # For some reason, pyinstaller doesn't locate the natcap.versioner package
    # when it's installed and available on the system.  Placing
    # natcap.versioner's .egg in the pyinstaller eggs/ directory allows
    # natcap.versioner to be located.  Hacky but it works.
    # Assume we're working within the built virtualenv.
    sitepkgs = sh('{python} -c "import distutils.sysconfig; '
                  'print distutils.sysconfig.get_python_lib()"'.format(
                      python=python_exe), capture=True).rstrip()
    pathsep = ';' if platform.system() == 'Windows' else ':'

    # env_site_pkgs should be relative to the repo root
    env_site_pkgs = os.path.abspath(
        os.path.normpath(os.path.join(options.env.envname, 'lib')))
    if platform.system() != 'Windows':
        env_site_pkgs = os.path.join(env_site_pkgs, 'python2.7')
    try:
        print "PYTHONPATH: %s" % os.environ['PYTHONPATH']
    except KeyError:
        print "Nothing in 'PYTHONPATH'"
    sh('%(python)s %(pyinstaller)s --clean --noconfirm invest.spec' % {
        'python': python_exe,
        'pyinstaller': pyinstaller_file,
    }, cwd='exe')

    bindir = os.path.join('exe', 'dist', 'invest_dist')

    # Write the package versions to a text file for the record.
    # Assume we're in a virtualenv
    pip_bin = os.path.join(os.path.dirname(python_exe), 'pip')
    sh('{pip} freeze > package_versions.txt'.format(pip=pip_bin), cwd=bindir)

    # Record the hg path, branch, sha1 of this repo to a text file. This will help us down
    # the road to differentiate between built binaries from different forks.
    with open(os.path.join(bindir, 'buildinfo.txt'), 'w') as buildinfo_textfile:
        hg_path = sh('hg paths', capture=True)
        buildinfo_textfile.write(hg_path)

        branchname = sh('hg branch', capture=True)
        buildinfo_textfile.write('branch = %s' % branchname)

        commit_sha1 = sh('hg log -r . --template="{node}\n"', capture=True)
        buildinfo_textfile.write(commit_sha1)

    # If we're on windows, set the CLI to have slightly different default
    # behavior when the binary is clicked.  In this case, the CLI should prompt
    # for the user to define which model they would like to run.
    if platform.system() == 'Windows':
        iui_dir = os.path.join(bindir, 'natcap', 'invest', 'iui')
        with open(os.path.join(iui_dir, 'cli_config.json'), 'w') as json_file:
            json.dump({'prompt_on_empty_input': True}, json_file)

    if not os.path.exists('dist'):
        dry('mkdir dist',
            os.makedirs, 'dist')

    invest_dist = os.path.join('dist', 'invest_dist')
    if os.path.exists(invest_dist):
        dry('rm -r %s' % invest_dist,
            shutil.rmtree, invest_dist)

    dry('cp -r %s %s' % (bindir, invest_dist),
        shutil.copytree, bindir, invest_dist)

    # Mac builds seem to need an egg placed in just the right place.
    if platform.system() in ['Darwin', 'Linux']:
        sitepkgs_egg_glob = os.path.join(sitepkgs, 'natcap.versioner-*.egg')
        try:
            # If natcap.versioner was installed as an egg, just take that and
            # put it into the eggs/ dir.
            latest_egg = sorted(glob.glob(sitepkgs_egg_glob), reverse=True)[0]
            egg_dir = os.path.join(invest_dist, 'eggs')
            if not os.path.exists(egg_dir):
                dry('mkdir %s' % egg_dir, os.makedirs, egg_dir)

            dest_egg = os.path.join(invest_dist, 'eggs', os.path.basename(latest_egg))
            dry('cp {src_egg} {dest_egg}'.format(
                src_egg=latest_egg, dest_egg=dest_egg), shutil.copyfile,
                latest_egg, dest_egg)
        except IndexError:
            # Couldn't find any eggs in the local site-packages, use pip to
            # download the source archive, then build and copy the egg from the
            # archive.

            # Get version spec from requirements.txt
            with open('requirements.txt') as requirements_file:
                for requirement in pkg_resources.parse_requirements(requirements_file.read()):
                    if requirement.project_name == 'natcap.versioner':
                        versioner_spec = str(requirement)
                        break

            # Download a valid source tarball to the dist dir.

            sh('{pip_ep} install --no-deps --no-use-wheel --download {distdir} \'{versioner}\''.format(
                pip_ep=os.path.join(os.path.dirname(python_exe), 'pip'),
                distdir='dist',
                versioner=versioner_spec
            ))

            cwd = os.getcwd()
            # Unzip the tar.gz and run bdist_egg on it.
            versioner_tgz = os.path.abspath(glob.glob('dist/natcap.versioner-*.tar.gz')[0])
            os.chdir('dist')
            dry('unzip %s' % versioner_tgz,
                lambda tgz: tarfile.open(tgz, 'r:gz').extractall('.'),
                versioner_tgz)
            os.chdir(cwd)

            versioner_dir = versioner_tgz.replace('.tar.gz', '')
            sh('python setup.py bdist_egg', cwd=versioner_dir)

            # Copy the new egg to the built distribution with the eggs in it.
            # Both these folders should already be absolute paths.
            versioner_egg = glob.glob(os.path.join(versioner_dir, 'dist', 'natcap.versioner-*'))[0]
            versioner_egg_dest = os.path.join(invest_dist, 'eggs', os.path.basename(versioner_egg))
            dry('cp %s %s' % (versioner_egg, versioner_egg_dest),
                shutil.copyfile, versioner_egg, versioner_egg_dest)

    if platform.system() == 'Windows':
        binary = os.path.join(invest_dist, 'invest.exe')
        _write_console_files(binary, 'bat')
    else:
        binary = os.path.join(invest_dist, 'invest')
        _write_console_files(binary, 'sh')


@task
@might_call('build_bin')
@might_call('fetch')
@cmdopts([
    ('bindir=', 'b', ('Folder of binaries to include in the installer. '
                      'Defaults to dist/invest-bin')),
    ('insttype=', 'i', ('The type of installer to build. '
                        'Defaults depend on the current system: '
                        'Windows=nsis, Mac=dmg, Linux=deb')),
    ('arch=', 'a', 'The architecture of the binaries'),
    ('force-dev', '', 'Allow a build when a repo version differs from tracked versions'),
], share_with=['check_repo'])
def build_installer(options):
    """
    Build an installer for the target OS/platform.
    """

    if not os.path.exists(options.build_installer.bindir):
        raise BuildFailure(('WARNING: Binary dir %s not found.'
                           'Run `paver build_bin`' % options.bindir))

    # version comes from the installed version of natcap.invest
    invest_bin = os.path.join(options.build_installer.bindir, 'invest')
    version_string = sh('{invest_bin} --version'.format(invest_bin=invest_bin), capture=True)
    for possible_version in version_string.split('\n'):
        if possible_version != '':
            version = possible_version

    command = options.insttype.lower()
    if command == 'nsis':
        call_task('check_repo', options={
            'force_dev': options.build_installer.force_dev,
            'repo': REPOS_DICT['invest-2'].local_path,
            'fetch': True,
        })
        _build_nsis(version, options.build_installer.bindir, 'x86')
    elif command == 'dmg':
        _build_dmg(version, options.build_installer.bindir)
    elif command == 'deb':
        _build_fpm(version, options.build_installer.bindir, 'deb')
    elif command == 'rpm':
        _build_fpm(version, options.build_installer.bindir, 'rpm')
    else:
        raise BuildFailure('ERROR: build type not recognized: %s' % command)


def _build_fpm(version, bindir, pkg_type):
    print "WARNING:  Building linux packages is not yet fully supported"
    print "WARNING:  The package will build but won't yet install properly"
    print

    # debian packages dont like it when versions don't start with digits
    if version.startswith('null'):
        version = version.replace('null', '0.0.0')

    # copy the bindir into a properly named folder here.
    new_bindir = 'invest-bin'
    if os.path.exists(new_bindir):
        sh('rm -r %s' % new_bindir)
    sh('cp -r %s %s' % (bindir, new_bindir))

    options = {
        'pkg_type': pkg_type,
        'version': version,
        'bindir': new_bindir,
    }

    fpm_command = (
        'fpm -s dir -t %(pkg_type)s'
        ' -n invest'    # deb packages don't do well with uppercase
        ' -v %(version)s'
        ' -p dist/'
        ' --prefix /usr/lib/natcap/invest'  # assume that other tools will go in natcap as well
        ' -m "James Douglass <jdouglass@stanford.edu>"'
        ' --url http://naturalcapitalproject.org'
        ' --vendor "Natural Capital Project"'
        ' --license "Modified BSD"'
        ' --provides "invest"'
        ' --description "InVEST family of ecosystem service analysis tools'
        '\n\n'
        'InVEST (Integrated Valuation of Ecosystem Services '
        'and Tradeoffs) is a family of tools for quantifying the values '
        'of natural capital in clear, credible, and practical ways. In '
        'promising a return (of societal benefits) on investments in '
        'nature, the scientific community needs to deliver knowledge and '
        'tools to quantify and forecast this return. InVEST enables '
        'decision-makers to quantify the importance of natural capital, '
        'to assess the tradeoffs associated with alternative choices, and '
        'to integrate conservation and human development.'
        '\n\n'
        'The Natural Capital Project is a collaboration between Stanford '
        'University Woods Institute for the Environment, the World Wildlife'
        ' Fund, The Nature Conservancy and the University of Minnesota '
        'Institute on the Environment."'
        ' --after-install ./installer/linux/postinstall.sh'
        ' --after-remove ./installer/linux/postremove.sh'
        ' %(bindir)s') % options
    sh(fpm_command)


def _build_nsis(version, bindir, arch):
    """
    Build an NSIS installer.

    The InVEST NSIS script *requires* the following conditions are met:
        * The User's guide has been built (paver build_docs)
        * The invest-2 repo has been cloned to src (paver fetch src/invest-natcap.default)

    If these two conditions have not been met, the installer will fail.
    """
    # determine makensis path
    possible_paths = [
        'C:\\Program Files\\NSIS\\makensis.exe',
        'C:\\Program Files (x86)\\NSIS\\makensis.exe',
    ]
    makensis = None
    for makensis_path in possible_paths:
        if os.path.exists(makensis_path):
            makensis = '"%s"' % makensis_path

    if makensis is None:
        raise BuildFailure("Can't find nsis in %s" % possible_paths)

    if platform.system() != 'Windows':
        makensis = 'wine "%s"' % makensis

    # copying the dist dir into the cwd, since that's where NSIS expects it
    # also, NSIS (and our shortcuts) care very much about the dirname.
    nsis_bindir = 'invest-3-x86'
    if os.path.exists(nsis_bindir):
        raise BuildFailure("ERROR: %s exists in CWD.  Remove it and re-run")
    dry('cp %s %s' % (bindir, nsis_bindir),
        shutil.copytree, bindir, nsis_bindir)

    # copy the InVEST icon from the installer dir into the bindir.
    invest_icon_src = os.path.join('installer', 'windows', 'InVEST-2.ico')
    invest_icon_dst = os.path.join(nsis_bindir, 'InVEST-2.ico')
    dry('cp %s %s' % (invest_icon_src, invest_icon_dst),
        shutil.copyfile, invest_icon_src, invest_icon_dst)

    nsis_bindir = nsis_bindir.replace('/', r'\\')

    if 'post' in version:
        short_version = 'develop'
    else:
        short_version = version

    hg_path = sh('hg paths', capture=True).rstrip()
    forkuser, forkreponame = hg_path.split('/')[-2:]
    if forkuser == 'natcap':
        data_location = 'invest-data'
        forkname = ''
    else:
        data_location = 'nightly-build/invest-forks/%s/data' % forkuser
        forkname = forkuser

    nsis_params = [
        '/DVERSION=%s' % version,
        '/DVERSION_DISK=%s' % version,
        '/DINVEST_3_FOLDER=%s' % nsis_bindir,
        '/DSHORT_VERSION=%s' % short_version,
        '/DARCHITECTURE=%s' % arch,
        '/DFORKNAME=%s' % forkname,
        '/DDATA_LOCATION=%s' % data_location,
        'invest_installer.nsi'
    ]
    makensis += ' ' + ' '.join(nsis_params)
    sh(makensis, cwd=os.path.join('installer', 'windows'))

    # copy the completd NSIS installer file into dist/
    for exe_file in glob.glob('installer/windows/*.exe'):
        dest_file = os.path.join('dist', os.path.basename(exe_file))
        dry('cp installer/windows/*.exe dist',
            shutil.copyfile, exe_file, dest_file)

    # clean up the bindir we copied into cwd.
    dry('rm -r %s' % nsis_bindir,
        shutil.rmtree, nsis_bindir)


def _build_dmg(version, bindir):
    bindir = os.path.abspath(bindir)
    sh('./build_dmg.sh %s %s' % (version, bindir), cwd='installer/darwin')
    sh('cp installer/darwin/InVEST*.dmg dist')


def _get_local_version():
    # determine the version string.
    # If this is an archive, build the version string from info in
    # .hg_archival.
    if os.path.exists('.hg_archival.txt'):
        repo_data = yaml.load_safe(open('.hg_archival.txt'))
    elif os.path.exists('.hg'):
        # we're in an hg repo, so we can just get the information.
        repo = HgRepository('.', '')
        latesttagdistance = repo._format_log('{latesttagdistance}')
        if latesttagdistance is None:
            # When there's never been a tag.
            latesttagdistance = repo._format_log('{rev}')
        repo_data = {
            'latesttag': repo._format_log('{latesttag}'),
            'latesttagdistance': latesttagdistance,
            'branch': repo._format_log('{branch}'),
            'short_node': repo._format_log('{shortest(node, 6)}'),
        }
    else:
        print 'ERROR: Not an hg repo, not an hg archive, cannot determine version.'
        return

    # null from loading tag from hg, None from yaml
    if repo_data['latesttag'] in ['null', None]:
        repo_data['latesttag'] = '0.0'

    if repo_data['latesttagdistance'] == 0:
        version = repo_data['latesttag']
    else:
        version = "%(latesttag)s.dev%(latesttagdistance)s-%(short_node)s" % repo_data
    return version


def _write_console_files(binary, mode):
    """
    Write simple console files, one for each model presented by IUI.

    Parameters:
        binary (string): The path to the invest binary.
        mode (string): one of ["bat", "sh"]

    Returns:
        Nothing.
        Writes console files in the same directory as the binary.  Consoles
        are named according to "invest_<modelname>.<extension>"
    """

    windows_template = """
.\{binary} {modelname}
"""
    posix_template = """
./{binary} {modelname}
"""

    templates = {
        'bat': windows_template,
        'sh': posix_template,
    }
    filename_template = "{prefix}{modelname}.{extension}"

    exclude_prefix = set([
        'delineateit',
        'routedem',
    ])

    bindir = os.path.dirname(binary)
    for line in sh('{bin} --list'.format(bin=binary), capture=True).split('\n'):
        if line.startswith('    '):
            model_name = line.replace('UNSTABLE', '').lstrip().rstrip()

            if model_name not in exclude_prefix:
                prefix = 'invest_'
            else:
                prefix = ''

            console_filename = os.path.join(bindir, filename_template).format(
                modelname=model_name, extension=mode, prefix=prefix)
            print 'Writing console %s' % console_filename

            with open(console_filename, 'w') as console_file:
                formatted_template = templates[mode].format(
                    binary=os.path.basename(binary),
                    modelname=model_name)
                console_file.write(formatted_template)

            # Add executable bit if we're on linux or mac.
            if mode == 'sh':
                os.chmod(console_filename, 0744)


@task
def selftest():
    """
    Do a dry-run on all tasks found in this pavement file.
    """
    module = imp.load_source('pavement', __file__)

    def istask(reference):
        return isinstance(reference, paver.tasks.Task)

    for taskname, _ in inspect.getmembers(module, istask):
        if taskname != 'selftest':
            subprocess.call(['paver', '--dry-run', taskname])


@task
@cmdopts([
    ('force-dev', '', 'Allow development versions of repositories to be used.'),
    ('skip-data', '', "Don't build the data zipfiles"),
    ('skip-installer', '', "Don't build the installer"),
    ('skip-bin', '', "Don't build the binaries"),
    ('envname=', 'e', ('The name of the environment to use')),
    ('python=', '', "The python interpreter to use.  If not provided, an env will be built for you."),
], share_with=['build_docs', 'build_installer', 'build_bin', 'collect_release_files', 'check_repo'])
@might_call('env')
@might_call('build_data')
@might_call('build_docs')
@might_call('build_installer')
@might_call('build_bin')
@might_call('collect_release_files')
def build(options):
    """
    Build the installer, start-to-finish.  Includes binaries, docs, data, installer.

    If no extra options are specified, docs, data and binaries will all be generated.
    Any missing and needed repositories will be cloned.
    """

    # Check repositories up front so we can fail early if needed.
    # Here, we're only checking that if a repo exists, not cloning it.
    # The appropriate tasks will clone the repos they need.
    for repo in REPOS_DICT.values():
        call_task('check_repo', options={
            'force_dev': options.build.force_dev,
            'repo': repo.local_path,
            'fetch': False,
        })
        tracked_rev = repo.tracked_version()

        # if we ARE NOT allowing dev builds and the version differs, fail the
        # build.  HOWEVER, if the repo has not been checked out, we'll just
        # clone it later.
        if options.build.force_dev is False and repo.ischeckedout():
            if not repo.at_known_rev():
                current_rev = repo.current_rev()
                raise BuildFailure(
                    ('ERROR: %(local_path)s at rev %(cur_rev)s, '
                     'but expected to be at rev %(exp_rev)s') % {
                        'local_path': repo.local_path,
                        'cur_rev': current_rev,
                        'exp_rev': tracked_rev
                    })
        else:
            print 'WARNING: %s revision differs, but --force-dev provided' % repo.local_path
        print 'Repo %s is expected to be at rev %s' % (repo.local_path, tracked_rev)

    call_task('clean', options=options)

    # build the env with our custom args for this context, but only if the user
    # has not already specified a python interpreter to use.
    if options.build.python == _PYTHON:
        call_task('env', options={
            'system_site_packages': True,
            'clear': True,
            'envname': options.build.envname,
            'with_invest': True,
            'requirements': '',
        })

    def _python():
        """
        Return the path to the environment's python exe.
        """
        if platform.system() == 'Windows':
            return os.path.join(options.build.envname, 'Scripts', 'python.exe')
        return os.path.join(options.build.envname, 'bin', 'python')

    if options.build.skip_bin is False:
        call_task('build_bin', options={
            'python': _python(),
            'force_dev': options.build.force_dev,
        })
    else:
        print 'Skipping binaries per user request'

    if options.build.skip_data is False:
        call_task('build_data', options=options.build_data)
    else:
        print 'Skipping data per user request'

    if (options.build_docs.skip_api is False or
            options.build_docs.skip_guide is False):
        call_task('build_docs', options={
            'skip_api': options.build_docs.skip_api,
            'skip_guide': options.build_docs.skip_guide,
            'python': _python(),
        })
    else:
        print 'Skipping documentation per user request'

    if options.build.skip_installer is False:
        call_task('build_installer', options=options.build_installer)
    else:
        print 'Skipping installer per user request'

    call_task('collect_release_files', options={
        'python': _python(),
    })


@task
@might_call('zip')
@cmdopts([
    ('python=', '', 'The python interpreter to use'),
])
def collect_release_files(options):
    """
    Collect release-specific files into a single distributable folder.
    """
    # make a distribution folder for this build version.
    # rstrip to take off the newline
    invest_version = _invest_version(options.collect_release_files.python)
    dist_dir = os.path.join('dist', 'release_%s' % invest_version)
    if not os.path.exists(dist_dir):
        dry('mkdir %s' % dist_dir, os.makedirs, dist_dir)

    # put the data zipfiles into a new folder.
    data_dir = os.path.join(dist_dir, 'data')
    if not os.path.exists(data_dir):
        dry('mkdir %s' % data_dir, os.makedirs, data_dir)

    for data_zip in glob.glob(os.path.join('dist', '*.zip')):
        if os.path.basename(data_zip).startswith('invest'):
            # Skip the api and userguide zipfiles
            continue

        out_filename = os.path.join(data_dir, os.path.basename(data_zip))
        dry('cp %s %s' % (data_zip, out_filename),
            shutil.copyfile, data_zip, out_filename)
        dry('rm %s' % out_filename,
            os.remove, data_zip)

    # copy the installer(s) into the new folder
    installer_files = []
    for pattern in ['*.exe', '*.dmg', '*.deb', '*.rpm', '*.zip']:
        glob_pattern = os.path.join('dist', pattern)
        installer_files += glob.glob(glob_pattern)

    for installer in installer_files:
        new_file = os.path.join(dist_dir, os.path.basename(installer))
        dry('cp %s %s' % (installer, new_file),
            shutil.copyfile, installer, new_file)
        dry('rm %s' % installer,
            os.remove, installer)

    # copy HTML documentation into the new folder.
    html_docs = os.path.join('doc', 'users-guide', 'build', 'html')
    out_dir = os.path.join(dist_dir, 'documentation')
    if os.path.exists(html_docs):
        if os.path.exists(out_dir):
            dry('rm -r %s' % out_dir,
                shutil.rmtree, out_dir)
        dry('cp -r %s %s' % (html_docs, out_dir),
            shutil.copytree, html_docs, out_dir)

    else:
        print "Skipping docs, since html docs were not built"

    # Copy PDF docs into the new folder
    try:
        pdf = glob.glob(os.path.join('doc', 'users-guide', 'build',
                                     'latex', '*.pdf'))[0]
    except IndexError:
        print "Skipping pdf, since pdf was not built."
    else:
        out_pdf = os.path.join(dist_dir, os.path.basename(pdf))
        out_pdf = out_pdf.replace('+VERSION+', invest_version)
        dry('cp %s %s' % (pdf, out_pdf),
            shutil.copyfile, pdf, out_pdf)

    # Archive the binaries dir.
    invest_dist = os.path.join('dist', 'invest_dist')
    if os.path.exists(invest_dist):
        os_name = platform.system().lower()
        architecture = 'x%s' % platform.architecture()[0][:2]
        zipfile_name = 'invest-{ver}-{plat}-{arch}'.format(
            ver=invest_version,
            plat=os_name,
            arch=architecture
        )
        call_task('zip', args=[
            os.path.join(dist_dir, zipfile_name),
            invest_dist
        ])


@task
@might_call('clean')
@might_call('build')
@might_call('jenkins_push_artifacts')
@cmdopts([
    ('nodata=', '', "Don't build the data zipfiles"),
    ('nobin=', '', "Don't build the binaries"),
    ('nodocs=', '', "Don't build the documentation"),
    ('noinstaller=', '', "Don't build the installer"),
    ('nopush=', '', "Don't Push the build artifacts to dataportal"),
], share_with=['clean', 'build', 'jenkins_push_artifacts'])
def jenkins_installer(options):
    """
    Run a jenkins build via paver.

    Allows for the user to build only the pieces needed.  Especially handy for
    dev builds on a fork.

    All parameters passed in must be strings, either 'true' or 'false'.
    Empty values, '', "", 0, and various capitalizations of false will evaluate to False.
    Only 1 and various capitalizations of true will evaluate to True.
    An exception will be raised if any other value is provided.
    """

    # Process build options up front so that we can fail earlier.
    # Assume we're in a virtualenv.
    build_options = {}
    for opt_name, build_opt in [
            ('nodata', 'skip-data'),
            ('nodocs', 'skip-data'),
            ('noinstaller', 'skip-installer'),
            ('nobin', 'skip-bin')]:
        # set these options based on whether they were provided.
        try:
            user_option = getattr(options.jenkins_installer, opt_name)
            if user_option.lower() in ['true', '1']:
                user_option = True
            elif user_option.lower() in ['', "''", '""', 'false', '0']:
                # Skip this option entirely.  build() expects this option to be
                # absent from the build_options dict if we want to not provide
                # the build option.
                raise AttributeError
            else:
                raise Exception('Invalid option: %s' % user_option)
            build_options[build_opt] = user_option
        except AttributeError:
            print 'Skipping option %s' % opt_name
            pass

    call_task('clean', options=options)
    call_task('build', options=build_options)

    try:
        nopush_str = getattr(options.jenkins_installer, 'nopush')
        if nopush_str in ['false', 'False', '0', '', '""']:
            push = True
        else:
            push = False
    except AttributeError:
        push = True

    if push:
        python = os.path.join(
            options.env.envname,
            'Scripts' if platform.system() == 'Windows' else 'bin',
            'python')

        call_task('jenkins_push_artifacts', options={
            'python': python,
            'username': 'dataportal',
            'host': 'data.naturalcapitalproject.org',
            'dataportal': 'public_html',
        })


@task
@consume_args
def zip(args):
    """
    Zip a folder and save it to an output zip file.

    Usage: paver zip archivename dirname

    Arguments:
        archivename - the filename of the output archive
        dirname - the name of the folder to archive.
        prefix - (optional) the directory to store files in.
    """

    if len(args) > 3:
        raise BuildFailure('zip takes <=3 arguments.')

    archive_name = args[0]
    source_dir = os.path.abspath(args[1])

    try:
        prefix = args[2]
        dest_dir = os.path.join(os.path.dirname(source_dir), prefix)
        if os.path.exists(dest_dir):
            dry('rm -r %s' % dest_dir,
                shutil.rmtree, dest_dir)
        dry('cp -r %s %s' % (source_dir, prefix),
            shutil.copytree, source_dir, dest_dir)
    except IndexError:
        prefix = os.path.basename(source_dir)

    dry('zip -r %s %s.zip' % (source_dir, archive_name),
        shutil.make_archive, **{
            'base_name': archive_name,
            'format': 'zip',
            'root_dir': os.path.dirname(source_dir),
            'base_dir': prefix})


@task
@cmdopts([
    ('attr-file=', 'u', 'Save path attributes to a file'),
])
def forked_by(options):
    """
    Print the name of the user who forked this repo.
    """

    hg_path = sh('hg paths', capture=True).rstrip()

    username, reponame = hg_path.split('/')[-2:]
    print 'username=%s' % username

    try:
        with open(options.uname_file, 'w') as username_file:
            username_file.write(username)
    except AttributeError:
        pass


@task
@might_call('push')
@cmdopts([
    ('python=', '', 'Python exe'),
    ('username=', '', 'Remote username'),
    ('host=', '', 'URL of the remote server'),
    ('dataportal=', '', 'Path to the dataportal'),
    ('upstream=', '', 'The URL to the upstream REPO.  Use this when this repo is moved'),
    ('password', '', 'Prompt for a password'),
    ('private-key=', '', 'Use this private key to push'),
])
def jenkins_push_artifacts(options):
    """
    Push artifacts to a remote server.
    """

    # get fork name
    try:
        hg_path = getattr(options.jenkins_push_artifacts, 'upstream')
    except AttributeError:
        hg_path = sh('hg paths', capture=True).rstrip()

    username, reponame = hg_path.split('/')[-2:]

    version_string = _invest_version(getattr(options.jenkins_push_artifacts, 'python', sys.executable))

    def _get_release_files():
        release_files = []
        for filename in glob.glob('dist/release_*/*'):
            if not os.path.isdir(filename):
                release_files.append(filename)
        return release_files

    release_files = _get_release_files()
    if 'post' in version_string:
        data_dirname = 'develop'
    else:
        data_dirname = version_string
    data_files = glob.glob('dist/release_*/data/*')
    if username == 'natcap' and reponame == 'invest':
        # We're not on a fork!  Binaries are pushed to invest-releases
        # dirnames are relative to the dataportal root
        data_dir = os.path.join('invest-data', data_dirname)
        release_dir = os.path.join('invest-releases', version_string)
    else:
        # We're on a fork!
        # Push the binaries, documentation to nightly-build
        release_dir = os.path.join('nightly-build', 'invest-forks', username)
        data_dir = os.path.join(release_dir, 'data', data_dirname)

    pkey = None
    if getattr(options.jenkins_push_artifacts, 'private_key', False):
        pkey = options.jenkins_push_artifacts.private_key
    elif platform.system() == 'Windows':
        # Assume a default private key location for jenkins builds on
        # Windows
        pkey = os.path.join(os.path.expanduser('~'),
                            '.ssh', 'dataportal-id_rsa')
    else:
        print ('No private key provided, and not on Windows, so not '
               'assuming a default private key file')

    push_args = {
        'user': getattr(options.jenkins_push_artifacts, 'username'),
        'host': getattr(options.jenkins_push_artifacts, 'host'),
    }

    def _push(target_dir):
        """
        Format the push configuration string based on the given target_dir.
        """
        push_args['dir'] = os.path.join(
            getattr(options.jenkins_push_artifacts, 'dataportal'),
            target_dir)

        push_config = []
        if getattr(options.jenkins_push_artifacts, 'password', False):
            push_config.append('--password')

        push_config.append('--private-key=%s' % pkey)
        push_config.append('--makedirs')

        push_config.append('{user}@{host}:{dir}'.format(**push_args))
        return push_config

    if len(release_files) > 0:
        call_task('push', args=_push(release_dir) + release_files)

    if len(data_files) > 0:
        call_task('push', args=_push(data_dir) + data_files)

    def _archive_present(substring):
        """
        Is there a file in release_files that ends in `substring`?
        Returns a boolean.
        """
        archive_present = reduce(
            lambda x, y: x or y,
            [x.endswith(substring) for x in release_files])
        return archive_present

    zips_to_unzip = []
    if not _archive_present('apidocs.zip'):
        print 'API documentation was not built.'
    else:
        zips_to_unzip.append('*apidocs.zip')

    if not _archive_present('userguide.zip'):
        print 'User guide was not built'
    else:
        zips_to_unzip.append('*userguide.zip')

    if len(zips_to_unzip) == 0:
        print 'Nothing to unzip on the remote.  Skipping.'
        return

    # unzip the API docs and HTML documentation.  This will overwrite anything
    # else in the release dir.
    import paramiko
    from paramiko import SSHClient
    ssh = SSHClient()
    ssh.load_system_host_keys()
    ssh.set_missing_host_key_policy(paramiko.AutoAddPolicy())
    if pkey is not None:
        pkey = paramiko.RSAKey.from_private_key_file(pkey)

    print 'Connecting to host'
    ssh.connect(push_args['host'], 22, username=push_args['user'], password=None, pkey=pkey)

    # correct the filepath from Windows to Linux
    if platform.system() == 'Windows':
        release_dir = release_dir.replace(os.sep, '/')

    if release_dir.startswith('public_html/'):
        release_dir = release_dir.replace('public_html/', '')

    for filename in zips_to_unzip:
        print 'Unzipping %s on remote' % filename
        _, stdout, stderr = ssh.exec_command(
            'cd public_html/{releasedir}; unzip -o `ls -tr {zipfile} | tail -n 1`'.format(
                releasedir=release_dir,
                zipfile=filename
            )
        )

        print "STDOUT:"
        for line in stdout:
            print line

        print "STDERR:"
        for line in stderr:
            print line

    ssh.close()<|MERGE_RESOLUTION|>--- conflicted
+++ resolved
@@ -665,22 +665,12 @@
     # Virtualenv appears to partially copy over distutills into the new env.
     # Remove what was copied over so we din't confuse pyinstaller.
     if platform.system() == 'Windows':
-<<<<<<< HEAD
-        distutils_dir = os.path.join(env_dirname, 'Lib', 'distutils')
-        init_file = os.path.join(env_dirname, 'Lib', 'site-packages', 'natcap', '__init__.py')
-        pygeoprocessing_version = os.path.join(env_dirname, 'Lib', 'site-packages', 'pygeoprocessing', 'version.py')
-    else:
-        distutils_dir = os.path.join(env_dirname, 'lib', 'python2.7', 'distutils')
-        init_file = os.path.join(env_dirname, 'lib', 'python2.7', 'site-packages', 'natcap', '__init__.py')
-        pygeoprocessing_version = os.path.join(env_dirname, 'lib', 'python2.7', 'site-packages', 'pygeoprocessing', 'version.py')
-=======
         distutils_dir = os.path.join(options.env.envname, 'Lib', 'distutils')
         init_file = os.path.join(options.env.envname, 'Lib', 'site-packages', 'natcap', '__init__.py')
     else:
         distutils_dir = os.path.join(options.env.envname, 'lib', 'python2.7', 'distutils')
         init_file = os.path.join(options.env.envname, 'lib', 'python2.7', 'site-packages', 'natcap', '__init__.py')
 
->>>>>>> c0655d24
     if os.path.exists(distutils_dir):
         dry('rm -r <env>/lib/distutils', shutil.rmtree, distutils_dir)
 
