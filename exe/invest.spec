# coding=UTF-8
import sys
import os
import itertools
import glob
from PyInstaller.compat import is_win, is_darwin

# Global Variables
current_dir = os.getcwd()  # assume we're building from the project root
block_cipher = None
exename = 'invest'


kwargs = {
    'hookspath': [os.path.join(current_dir, 'exe', 'hooks')],
    'excludes': None,
<<<<<<< HEAD
=======
    'pathex': sys.path,
>>>>>>> de987cf8
    'runtime_hooks': [os.path.join(current_dir, 'exe', 'hooks', 'rthook.py')],
    'hiddenimports': [
        'natcap',
        'natcap.invest',
        'natcap.invest.ui.launcher',
        'yaml',
        'distutils',
        'distutils.dist',
        'rtree',  # mac builds aren't picking up rtree by default.
    ],
    'cipher': block_cipher,
}

cli_file = os.path.join(current_dir, 'src', 'natcap', 'invest', 'cli.py')
a = Analysis([cli_file], **kwargs)

# Compress pyc and pyo Files into ZlibArchive Objects
pyz = PYZ(a.pure, a.zipped_data, cipher=block_cipher)

# Create the executable file.
if is_darwin:
    # Avoid shapely and matplotlib dylib collision with GDAL dylibs.
    excluded_dylibs = set(['libgeos_c.1.dylib', 'libpng16.16.dylib'])
    a.binaries = [x for x in a.binaries if x[0] not in excluded_dylibs]

    # add gdal dynamic libraries from homebrew
    a.binaries += [('geos_c.dll', '/usr/local/lib/libgeos_c.dylib', 'BINARY')]
    a.binaries += [
        (os.path.basename(name), name, 'BINARY') for name in
         itertools.chain(
            glob.glob('/usr/local/lib/libgeos*.dylib'),
            glob.glob('/usr/local/lib/libgeotiff*.dylib'),
            glob.glob('/usr/local/lib/libpng*.dylib'),
            glob.glob('/usr/local/lib/libspatialindex*.dylib')
        )]
elif is_win:
    # Adapted from
    # https://shanetully.com/2013/08/cross-platform-deployment-of-python-applications-with-pyinstaller/
    # Supposed to gather the mscvr/p DLLs from the local system before
    # packaging.  Skirts the issue of us needing to keep them under version
    # control.
    a.binaries += [
        ('msvcp90.dll', 'C:\\Windows\\System32\\msvcp90.dll', 'BINARY'),
        ('msvcr90.dll', 'C:\\Windows\\System32\\msvcr90.dll', 'BINARY')
    ]

    # .exe extension is required if we're on windows.
    exename += '.exe'

exe = EXE(
    pyz,
    a.binaries,
    a.scripts,
    name=exename,
    exclude_binaries=True,
    debug=False,
    strip=False,
    upx=False,
    console=True)

# Collect Files into Distributable Folder/File
dist = COLLECT(
        exe,
        a.binaries,
        a.zipfiles,
        a.datas,
        name="invest",  # name of the output folder
        strip=False,
        upx=False)<|MERGE_RESOLUTION|>--- conflicted
+++ resolved
@@ -14,10 +14,7 @@
 kwargs = {
     'hookspath': [os.path.join(current_dir, 'exe', 'hooks')],
     'excludes': None,
-<<<<<<< HEAD
-=======
     'pathex': sys.path,
->>>>>>> de987cf8
     'runtime_hooks': [os.path.join(current_dir, 'exe', 'hooks', 'rthook.py')],
     'hiddenimports': [
         'natcap',
