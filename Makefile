--- conflicted
+++ resolved
@@ -10,11 +10,7 @@
 
 GIT_UG_REPO                  := https://github.com/natcap/invest.users-guide
 GIT_UG_REPO_PATH             := doc/users-guide
-<<<<<<< HEAD
-GIT_UG_REPO_REV              := 7868ad9b6b5346ebfc5ab9704cf02b4ea5671205
-=======
 GIT_UG_REPO_REV              := 62f9fb6c14459d501f21acc5342cf2fa70ac8b80
->>>>>>> 6401275b
 
 
 ENV = env
