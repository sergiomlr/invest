# Repositories managed by the makefile task tree
DATA_DIR := data
GIT_SAMPLE_DATA_REPO        := https://bitbucket.org/natcap/invest-sample-data.git
GIT_SAMPLE_DATA_REPO_PATH   := $(DATA_DIR)/invest-sample-data
<<<<<<< HEAD
GIT_SAMPLE_DATA_REPO_REV    := 4f32a49eda78894f5994424ceedf5b54e7ca02fa

GIT_TEST_DATA_REPO          := https://bitbucket.org/natcap/invest-test-data.git
GIT_TEST_DATA_REPO_PATH     := $(DATA_DIR)/invest-test-data
GIT_TEST_DATA_REPO_REV      := 44e706ba7abffc2c9b19fb674f960f3e2d91a00f

HG_UG_REPO                  := https://bitbucket.org/natcap/invest.users-guide
HG_UG_REPO_PATH             := doc/users-guide
HG_UG_REPO_REV              := 5b74a7f9662c
=======
GIT_SAMPLE_DATA_REPO_REV    := 01296a2940f340f9f99250ad716aa5d37ff57c07

GIT_TEST_DATA_REPO          := https://bitbucket.org/natcap/invest-test-data.git
GIT_TEST_DATA_REPO_PATH     := $(DATA_DIR)/invest-test-data
GIT_TEST_DATA_REPO_REV      := 6f0e640c6f8cb1d67dbf838c438bac4c79ecd0ba

HG_UG_REPO                  := https://bitbucket.org/natcap/invest.users-guide
HG_UG_REPO_PATH             := doc/users-guide
HG_UG_REPO_REV              := 86a1183df108
>>>>>>> b2bd2749


ENV = env
ifeq ($(OS),Windows_NT)
	NULL := $$null
	PROGRAM_CHECK_SCRIPT := .\scripts\check_required_programs.bat
	ENV_SCRIPTS = $(ENV)\Scripts
	ENV_ACTIVATE = $(ENV_SCRIPTS)\activate
	CP := powershell.exe Copy-Item
	COPYDIR := $(CP) -Recurse
	MKDIR := powershell.exe mkdir -Force -Path
	RM := powershell.exe Remove-Item -Force -Recurse -Path
	RMDIR := cmd /C "rmdir /S /Q"
	# Windows doesn't install a python3 binary, just python.
	PYTHON = python
	# Just use what's on the PATH for make.  Avoids issues with escaping spaces in path.
	MAKE := make
	SHELL := powershell.exe
	BASHLIKE_SHELL_COMMAND := cmd.exe /C
	.DEFAULT_GOAL := windows_installer
	JENKINS_BUILD_SCRIPT := .\scripts\jenkins-build.bat
	RM_DATA_DIR := $(RM) $(DATA_DIR)
	/ := '\'
else
	NULL := /dev/null
	PROGRAM_CHECK_SCRIPT := ./scripts/check_required_programs.sh
	SHELL := /bin/bash
	BASHLIKE_SHELL_COMMAND := $(SHELL) -c
	CP := cp
	COPYDIR := $(CP) -r
	MKDIR := mkdir -p
	RM := rm -r
	RMDIR := $(RM)
	/ := /
	# linux, mac distinguish between python2 and python3
	PYTHON = python3
	RM_DATA_DIR := yes | rm -r $(DATA_DIR)

	ifeq ($(shell sh -c 'uname -s 2>/dev/null || echo not'),Darwin)  # mac OSX
		.DEFAULT_GOAL := mac_installer
		JENKINS_BUILD_SCRIPT := ./scripts/jenkins-build.sh
	else
		.DEFAULT_GOAL := binaries
		JENKINS_BUILD_SCRIPT := @echo "NOTE: There is not currently a linux jenkins build."; exit 1
	endif
endif

REQUIRED_PROGRAMS := make zip pandoc $(PYTHON) git git-lfs hg
ifeq ($(OS),Windows_NT)
	REQUIRED_PROGRAMS += makensis
endif

PIP = $(PYTHON) -m pip
VERSION := $(shell $(PYTHON) setup.py --version)
PYTHON_ARCH := $(shell $(PYTHON) -c "import sys; print('x86' if sys.maxsize <= 2**32 else 'x64')")

GSUTIL := gsutil
SIGNTOOL := SignTool

# Output directory names
DIST_DIR := dist
DIST_DATA_DIR := $(DIST_DIR)/data
BUILD_DIR := build

# The fork name and user here are derived from the mercurial path.
# They will need to be set manually (e.g. make FORKNAME=natcap/invest)
# if someone wants to build from source outside of mercurial (like if
# they grabbed a zipfile of the source code)
# FORKUSER should not need to be set from the CLI.
FORKNAME := $(filter-out ssh: http: https:, $(subst /, ,$(shell hg config paths.default)))
FORKUSER := $(word 2, $(subst /, ,$(FORKNAME)))
ifeq ($(FORKUSER),natcap)
	BUCKET := gs://releases.naturalcapitalproject.org
	DIST_URL_BASE := $(BUCKET)/invest/$(VERSION)
else
	BUCKET := gs://natcap-dev-build-artifacts
	DIST_URL_BASE := $(BUCKET)/invest/$(FORKUSER)/$(VERSION)
endif
DOWNLOAD_DIR_URL := $(subst gs://,https://storage.googleapis.com/,$(DIST_URL_BASE))
DATA_BASE_URL := $(DOWNLOAD_DIR_URL)/data


TESTRUNNER := $(PYTHON) -m nose -vsP --with-coverage --cover-package=natcap.invest --cover-erase --with-xunit --cover-tests --cover-html --cover-xml --with-timer

DATAVALIDATOR := $(PYTHON) scripts/invest-autovalidate.py $(GIT_SAMPLE_DATA_REPO_PATH)
TEST_DATAVALIDATOR := $(PYTHON) -m nose -vsP scripts/invest-autovalidate.py

# Target names.
INVEST_BINARIES_DIR := $(DIST_DIR)/invest
APIDOCS_HTML_DIR := $(DIST_DIR)/apidocs
APIDOCS_ZIP_FILE := $(DIST_DIR)/InVEST_$(VERSION)_apidocs.zip
USERGUIDE_HTML_DIR := $(DIST_DIR)/userguide
USERGUIDE_ZIP_FILE := $(DIST_DIR)/InVEST_$(VERSION)_userguide.zip
MAC_DISK_IMAGE_FILE := "$(DIST_DIR)/InVEST_$(VERSION).dmg"
MAC_BINARIES_ZIP_FILE := "$(DIST_DIR)/InVEST-$(VERSION)-mac.zip"
MAC_APPLICATION_BUNDLE := "$(BUILD_DIR)/mac_app_$(VERSION)/InVEST.app"


.PHONY: fetch install binaries apidocs userguide windows_installer mac_installer sampledata sampledata_single test test_ui clean help check python_packages jenkins purge mac_zipfile deploy signcode $(GIT_SAMPLE_DATA_REPO_PATH) $(GIT_TEST_DATA_REPO_PATH) $(HG_UG_REPO_REV)

# Very useful for debugging variables!
# $ make print-FORKNAME, for example, would print the value of the variable $(FORKNAME)
print-%:
	@echo "$* = $($*)"

help:
	@echo "Please use make <target> where <target> is one of"
	@echo "  check             to verify all needed programs and packages are installed"
	@echo "  env               to create a virtualenv with packages from requirements.txt, requirements-dev.txt"
	@echo "  fetch             to clone all managed repositories"
	@echo "  install           to build and install a wheel of natcap.invest into the active python installation"
	@echo "  binaries          to build pyinstaller binaries"
	@echo "  apidocs           to build HTML API documentation"
	@echo "  userguide         to build HTML version of the users guide"
	@echo "  python_packages   to build natcap.invest wheel and source distributions"
	@echo "  windows_installer to build an NSIS installer for distribution"
	@echo "  mac_installer     to build a disk image for distribution"
	@echo "  sampledata        to build sample data zipfiles"
	@echo "  sampledata_single to build a single self-contained data zipfile.  Used for advanced NSIS install."
	@echo "  test              to run nosetests on the tests directory"
	@echo "  test_ui           to run nosetests on the ui_tests directory"
	@echo "  clean             to remove temporary directories and files (but not dist/)"
	@echo "  purge             to remove temporary directories, cloned repositories and the built environment."
	@echo "  help              to print this help and exit"

$(BUILD_DIR) $(DATA_DIR) $(DIST_DIR) $(DIST_DATA_DIR):
	$(MKDIR) $@

test: $(GIT_TEST_DATA_REPO_PATH)
	$(TESTRUNNER) tests

test_ui: $(GIT_TEST_DATA_REPO_PATH)
	$(TESTRUNNER) ui_tests

validate_sampledata: $(GIT_SAMPLE_DATA_REPO_PATH)
	$(TEST_DATAVALIDATOR)
	$(DATAVALIDATOR)

clean:
	$(PYTHON) setup.py clean
	-$(RMDIR) $(BUILD_DIR)
	-$(RMDIR) natcap.invest.egg-info
	-$(RMDIR) cover
	-$(RM) coverage.xml

purge: clean
	-$(RM_DATA_DIR)
	-$(RMDIR) $(HG_UG_REPO_PATH)
	-$(RMDIR) $(ENV)

check:
	@echo "Checking required applications"
	@$(PROGRAM_CHECK_SCRIPT) $(REQUIRED_PROGRAMS)
	@echo "----------------------------"
	@echo "Checking python packages"
	@$(PIP) freeze --all -r requirements.txt -r requirements-dev.txt > $(NULL)


# Subrepository management.
$(HG_UG_REPO_PATH):
	-hg clone --noupdate $(HG_UG_REPO) $(HG_UG_REPO_PATH)
	-hg pull $(HG_UG_REPO) -R $(HG_UG_REPO_PATH)
	hg update -r $(HG_UG_REPO_REV) -R $(HG_UG_REPO_PATH)

$(GIT_SAMPLE_DATA_REPO_PATH): | $(DATA_DIR)
	-git clone $(GIT_SAMPLE_DATA_REPO) $(GIT_SAMPLE_DATA_REPO_PATH)
	git -C $(GIT_SAMPLE_DATA_REPO_PATH) fetch
	git -C $(GIT_SAMPLE_DATA_REPO_PATH) lfs install
	git -C $(GIT_SAMPLE_DATA_REPO_PATH) lfs fetch
	git -C $(GIT_SAMPLE_DATA_REPO_PATH) fetch
	git -C $(GIT_SAMPLE_DATA_REPO_PATH) checkout $(GIT_SAMPLE_DATA_REPO_REV)

$(GIT_TEST_DATA_REPO_PATH): | $(DATA_DIR)
	-git clone $(GIT_TEST_DATA_REPO) $(GIT_TEST_DATA_REPO_PATH)
	git -C $(GIT_TEST_DATA_REPO_PATH) fetch
	git -C $(GIT_TEST_DATA_REPO_PATH) lfs install
	git -C $(GIT_TEST_DATA_REPO_PATH) lfs fetch
	git -C $(GIT_TEST_DATA_REPO_PATH) fetch
	git -C $(GIT_TEST_DATA_REPO_PATH) checkout $(GIT_TEST_DATA_REPO_REV)

fetch: $(HG_UG_REPO_PATH) $(GIT_SAMPLE_DATA_REPO_PATH) $(GIT_TEST_DATA_REPO_PATH)


# Python environment management
env:
    ifeq ($(OS),Windows_NT)
		$(PYTHON) -m virtualenv --system-site-packages $(ENV)
		$(BASHLIKE_SHELL_COMMAND) "$(ENV_ACTIVATE) && $(PIP) install -r requirements.txt -r requirements-gui.txt"
		$(BASHLIKE_SHELL_COMMAND) "$(ENV_ACTIVATE) && $(PIP) install -I -r requirements-dev.txt"
		$(BASHLIKE_SHELL_COMMAND) "$(ENV_ACTIVATE) && $(MAKE) install"
    else
		$(PYTHON) ./scripts/convert-requirements-to-conda-yml.py requirements.txt requirements-dev.txt requirements-gui.txt > requirements-all.yml
		conda create -p $(ENV) -y -c conda-forge
		conda env update -p $(ENV) --file requirements-all.yml
		$(BASHLIKE_SHELL_COMMAND) "source activate ./$(ENV) && $(MAKE) install"
    endif

# compatible with pip>=7.0.0
# REQUIRED: Need to remove natcap.invest.egg-info directory so recent versions
# of pip don't think CWD is a valid package.
install: $(DIST_DIR)/natcap.invest%.whl
	-$(RMDIR) natcap.invest.egg-info
	$(PIP) install --isolated --upgrade --only-binary natcap.invest --find-links=dist natcap.invest


# Bulid python packages and put them in dist/
python_packages: $(DIST_DIR)/natcap.invest%.whl $(DIST_DIR)/natcap.invest%.zip
$(DIST_DIR)/natcap.invest%.whl: | $(DIST_DIR)
	$(PYTHON) setup.py bdist_wheel

$(DIST_DIR)/natcap.invest%.zip: | $(DIST_DIR)
	$(PYTHON) setup.py sdist --formats=zip


# Build binaries and put them in dist/invest
# The `invest list` is to test the binaries.  If something doesn't
# import, we want to know right away.  No need to provide the `.exe` extension
# on Windows as the .exe extension is assumed.
binaries: $(INVEST_BINARIES_DIR)
$(INVEST_BINARIES_DIR): | $(DIST_DIR) $(BUILD_DIR)
	-$(RMDIR) $(BUILD_DIR)/pyi-build
	-$(RMDIR) $(INVEST_BINARIES_DIR)
	$(PYTHON) -m PyInstaller --workpath $(BUILD_DIR)/pyi-build --clean --distpath $(DIST_DIR) exe/invest.spec
	$(BASHLIKE_SHELL_COMMAND) "$(PYTHON) -m pip freeze --all > $(INVEST_BINARIES_DIR)/package_versions.txt"
	$(INVEST_BINARIES_DIR)/invest list

# Documentation.
# API docs are copied to dist/apidocs
# Userguide HTML docs are copied to dist/userguide
# Userguide PDF file is copied to dist/InVEST_<version>_.pdf
apidocs: $(APIDOCS_HTML_DIR) $(APIDOCS_ZIP_FILE)
$(APIDOCS_HTML_DIR): | $(DIST_DIR)
	$(PYTHON) setup.py build_sphinx -a --source-dir doc/api-docs
	$(COPYDIR) build/sphinx/html $(APIDOCS_HTML_DIR)

$(APIDOCS_ZIP_FILE): $(APIDOCS_HTML_DIR)
	$(BASHLIKE_SHELL_COMMAND) "cd $(DIST_DIR) && zip -r $(notdir $(APIDOCS_ZIP_FILE)) $(notdir $(APIDOCS_HTML_DIR))"

userguide: $(USERGUIDE_HTML_DIR) $(USERGUIDE_ZIP_FILE)
$(USERGUIDE_HTML_DIR): $(HG_UG_REPO_PATH) | $(DIST_DIR)
	$(MAKE) -C doc/users-guide SPHINXBUILD=sphinx-build BUILDDIR=../../build/userguide html
	-$(RMDIR) $(USERGUIDE_HTML_DIR)
	$(COPYDIR) build/userguide/html dist/userguide

$(USERGUIDE_ZIP_FILE): $(USERGUIDE_HTML_DIR)
	$(BASHLIKE_SHELL_COMMAND) "cd $(DIST_DIR) && zip -r $(notdir $(USERGUIDE_ZIP_FILE)) $(notdir $(USERGUIDE_HTML_DIR))"

# Tracking the expected zipfiles here avoids a race condition where we can't
# know which data zipfiles to create until the data repo is cloned.
# All data zipfiles are written to dist/data/*.zip
ZIPDIRS = Annual_Water_Yield \
		  Aquaculture \
		  Base_Data \
		  Carbon \
		  CoastalBlueCarbon \
		  CoastalVulnerability \
		  CropProduction \
		  DelineateIt \
		  Fisheries \
		  forest_carbon_edge_effect \
		  globio \
		  GridSeascape \
		  HabitatQuality \
		  HabitatRiskAssess \
		  Malaria \
		  NDR \
		  pollination \
		  recreation \
		  RouteDEM \
		  scenario_proximity \
		  ScenicQuality \
		  SDR \
		  Seasonal_Water_Yield \
		  storm_impact \
		  UrbanFloodMitigation \
		  UrbanCoolingModel\
		  WaveEnergy \
		  WindEnergy

ZIPTARGETS = $(foreach dirname,$(ZIPDIRS),$(addprefix $(DIST_DATA_DIR)/,$(dirname).zip))

sampledata: $(ZIPTARGETS)
$(DIST_DATA_DIR)/%.zip: $(DIST_DATA_DIR) $(GIT_SAMPLE_DATA_REPO_PATH)
	cd $(GIT_SAMPLE_DATA_REPO_PATH); $(BASHLIKE_SHELL_COMMAND) "zip -r $(addprefix ../../,$@) $(subst $(DIST_DATA_DIR)/,$(DATADIR),$(subst .zip,,$@))"

SAMPLEDATA_SINGLE_ARCHIVE := dist/InVEST_$(VERSION)_sample_data.zip
sampledata_single: $(SAMPLEDATA_SINGLE_ARCHIVE)

$(SAMPLEDATA_SINGLE_ARCHIVE): $(GIT_SAMPLE_DATA_REPO_PATH) dist
	$(BASHLIKE_SHELL_COMMAND) "cd $(GIT_SAMPLE_DATA_REPO_PATH) && zip -r ../../$(SAMPLEDATA_SINGLE_ARCHIVE) ./* -x .svn -x .git -x *.json"


# Installers for each platform.
# Windows (NSIS) installer is written to dist/InVEST_<version>_x86_Setup.exe
# Mac (DMG) disk image is written to dist/InVEST <version>.dmg
ifeq ($(FORKUSER), natcap)
	INSTALLER_NAME_FORKUSER :=
else
	INSTALLER_NAME_FORKUSER := $(FORKUSER)
endif
WINDOWS_INSTALLER_FILE := $(DIST_DIR)/InVEST_$(INSTALLER_NAME_FORKUSER)$(VERSION)_$(PYTHON_ARCH)_Setup.exe
windows_installer: $(WINDOWS_INSTALLER_FILE)
$(WINDOWS_INSTALLER_FILE): $(INVEST_BINARIES_DIR) $(USERGUIDE_HTML_DIR) build/vcredist_x86.exe | $(GIT_SAMPLE_DATA_REPO_PATH)
	-$(RM) $(WINDOWS_INSTALLER_FILE)
	makensis /DVERSION=$(VERSION) /DBINDIR=$(INVEST_BINARIES_DIR) /DARCHITECTURE=$(PYTHON_ARCH) /DFORKNAME=$(INSTALLER_NAME_FORKUSER) /DDATA_LOCATION=$(DATA_BASE_URL) installer\windows\invest_installer.nsi

mac_app: $(MAC_APPLICATION_BUNDLE)
$(MAC_APPLICATION_BUNDLE): $(BUILD_DIR) $(INVEST_BINARIES_DIR)
	./installer/darwin/build_app_bundle.sh "$(VERSION)" "$(INVEST_BINARIES_DIR)" "$(MAC_APPLICATION_BUNDLE)"

mac_installer: $(MAC_DISK_IMAGE_FILE)
$(MAC_DISK_IMAGE_FILE): $(DIST_DIR) $(MAC_APPLICATION_BUNDLE) $(USERGUIDE_HTML_DIR)
	./installer/darwin/build_dmg.sh "$(VERSION)" "$(MAC_APPLICATION_BUNDLE)" "$(USERGUIDE_HTML_DIR)"

mac_zipfile: $(MAC_BINARIES_ZIP_FILE)
$(MAC_BINARIES_ZIP_FILE): $(DIST_DIR) $(MAC_APPLICATION_BUNDLE) $(USERGUIDE_HTML_DIR)
	./installer/darwin/build_zip.sh "$(VERSION)" "$(MAC_APPLICATION_BUNDLE)" "$(USERGUIDE_HTML_DIR)"

build/vcredist_x86.exe: | build
	powershell.exe -Command "Start-BitsTransfer -Source https://download.microsoft.com/download/5/D/8/5D8C65CB-C849-4025-8E95-C3966CAFD8AE/vcredist_x86.exe -Destination build\vcredist_x86.exe"

jenkins:
	$(JENKINS_BUILD_SCRIPT)

jenkins_test_ui: env
	$(MAKE) PYTHON=$(ENV_SCRIPTS)/python test_ui

jenkins_test: env $(GIT_TEST_DATA_REPO_PATH)
	$(MAKE) PYTHON=$(ENV_SCRIPTS)/python test

CERT_FILE := StanfordUniversity.crt
KEY_FILE := Stanford-natcap-code-signing-2019-03-07.key.pem
signcode:
	$(GSUTIL) cp gs://stanford_cert/$(CERT_FILE) $(BUILD_DIR)/$(CERT_FILE)
	$(GSUTIL) cp gs://stanford_cert/$(KEY_FILE) $(BUILD_DIR)/$(KEY_FILE)
	# On some OS (including our build container), osslsigncode fails with Bus error if we overwrite the binary when signing.
	osslsigncode -certs $(BUILD_DIR)/$(CERT_FILE) -key $(BUILD_DIR)/$(KEY_FILE) -pass $(CERT_KEY_PASS) -in $(BIN_TO_SIGN) -out "signed.exe"
	mv "signed.exe" $(BIN_TO_SIGN)
	rm $(BUILD_DIR)/$(CERT_FILE)
	rm $(BUILD_DIR)/$(KEY_FILE)
	@echo "Installer was signed with osslsigncode"

P12_FILE := Stanford-natcap-code-signing-2019-03-07.p12
signcode_windows:
	$(BASHLIKE_SHELL_COMMAND) "$(GSUTIL) cp gs://stanford_cert/$(P12_FILE) $(BUILD_DIR)/$(P12_FILE)"
	powershell.exe "& '$(SIGNTOOL)' sign /f '$(BUILD_DIR)\$(P12_FILE)' /p '$(CERT_KEY_PASS)' '$(BIN_TO_SIGN)'"
	-powershell.exe "Remove-Item $(BUILD_DIR)/$(P12_FILE)"
	@echo "Installer was signed with signtool"

deploy:
	$(GSUTIL) -m rsync -r $(DIST_DIR)/userguide $(DIST_URL_BASE)/userguide
	$(GSUTIL) -m rsync -r $(DIST_DIR)/data $(DIST_URL_BASE)/data
	$(GSUTIL) -m rsync $(DIST_DIR) $(DIST_URL_BASE)
	@echo "Binaries (if they were created) can be downloaded from:"
	@echo "  * $(DOWNLOAD_DIR_URL)/$(subst $(DIST_DIR)/,,$(WINDOWS_INSTALLER_FILE))"
    ifeq ($(BUCKET),gs://releases.naturalcapitalproject.org)  # ifeq cannot follow TABs, only spaces
		$(GSUTIL) cp "$(BUCKET)/fragment_id_redirections.json" "$(BUILD_DIR)/fragment_id_redirections.json"
		$(PYTHON) scripts/update_installer_urls.py "$(BUILD_DIR)/fragment_id_redirections.json" $(BUCKET) $(notdir $(WINDOWS_INSTALLER_FILE)) $(notdir $(patsubst "%",%,$(MAC_BINARIES_ZIP_FILE)))
		$(GSUTIL) cp "$(BUILD_DIR)/fragment_id_redirections.json" "$(BUCKET)/fragment_id_redirections.json"
    endif


# Notes on Makefile development
#
# * Use the -drR to show the decision tree (and none of the implicit rules)
#   if a task is (or is not) executing when expected.
# * Use -n to print the actions to be executed instead of actually executing them.<|MERGE_RESOLUTION|>--- conflicted
+++ resolved
@@ -2,7 +2,6 @@
 DATA_DIR := data
 GIT_SAMPLE_DATA_REPO        := https://bitbucket.org/natcap/invest-sample-data.git
 GIT_SAMPLE_DATA_REPO_PATH   := $(DATA_DIR)/invest-sample-data
-<<<<<<< HEAD
 GIT_SAMPLE_DATA_REPO_REV    := 4f32a49eda78894f5994424ceedf5b54e7ca02fa
 
 GIT_TEST_DATA_REPO          := https://bitbucket.org/natcap/invest-test-data.git
@@ -12,17 +11,6 @@
 HG_UG_REPO                  := https://bitbucket.org/natcap/invest.users-guide
 HG_UG_REPO_PATH             := doc/users-guide
 HG_UG_REPO_REV              := 5b74a7f9662c
-=======
-GIT_SAMPLE_DATA_REPO_REV    := 01296a2940f340f9f99250ad716aa5d37ff57c07
-
-GIT_TEST_DATA_REPO          := https://bitbucket.org/natcap/invest-test-data.git
-GIT_TEST_DATA_REPO_PATH     := $(DATA_DIR)/invest-test-data
-GIT_TEST_DATA_REPO_REV      := 6f0e640c6f8cb1d67dbf838c438bac4c79ecd0ba
-
-HG_UG_REPO                  := https://bitbucket.org/natcap/invest.users-guide
-HG_UG_REPO_PATH             := doc/users-guide
-HG_UG_REPO_REV              := 86a1183df108
->>>>>>> b2bd2749
 
 
 ENV = env
