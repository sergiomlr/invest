.. :changelog:

.. Unreleased Changes

Unreleased Changes
------------------
<<<<<<< HEAD
=======
* Updated RouteDEM to allow for file suffixes, finer control over what DEM routing algorithms to run, and removal of the multiple stepped stream threshold classification.
>>>>>>> a67a11e9
* Redesign/refactor of pollination model. Long term bugs in the model are resolved, managed pollinators added, and many simplifications to the end user's experience.  The updated user's guide chapter is available here: http://data.naturalcapitalproject.org/nightly-build/invest-users-guide/html/croppollination.html
* Scenario Generator - Rule Based now has an optional input to define a seed.
  This input is used to seed the random shuffling of parcels that have equal
  priorities.
* InVEST on mac is now distributed as a single application bundle, allowing InVEST to run as expected on mac OSX Sierra.  Individual models are selected and launched from a new launcher window.
* The InVEST CLI now has a GUI model launcher:  ``$ invest launcher``
* Updated the Coastal Blue Carbon model to improve handling of blank lines in input CSV tables and improve memory efficiency of the current implementation.
* Improved the readability of a cryptic error message in Coastal Vulnerability that is normally raised when the depth threshold is too high or the exposure proportion is too low to detect any shoreline segments.
* Adding InVEST HTML documentation to the Mac disk image distribution.
* Upgrading dependency of PyGeoprocessing to 0.3.3.  This fixes a memory leak associated with any model that aggregates rasters over complicated overlapping polygons.
* Adding sample data to Blue Carbon model that were missing.
* Deprecating the InVEST Marine Water Quality model.  This also removes InVEST's dependancy on the pyamg package which has been removed from REQUIREMENTS.TXT.
* Deprecating the ArcGIS-based Coastal Protection model and ArcGIS-based data-preprocessing scripts.  The toolbox and scripts may still be found at https://bitbucket.org/natcap/invest.arcgis.

3.3.3 (2017-02-06)
------------------
* Fixed an issue in the UI where the carbon model wouldn't accept negative numbers in the price increase of carbon.
* RouteDEM no longer produces a "tiled_dem.tif" file since that functionality is being deprecated in PyGeoprocessing.
* Fixing an issue in SDR where the optional drainage layer would not be used in most of the SDR biophysical calculations.
* Refactoring so water yield pixels with Kc and et0 equal to be 0 now yields a 0.0 value of water yield on that pixel rather than nodata.
* Light optimization refactor of wind energy model that improves runtimes in some cases by a factor of 2-3.
* Performance optimizations to HRA that improve runtimes by approximately 30%.
* Fixed a broken UI link to Seasonal Water Yield's user's guide.
* Fixed an issue with DelineateIT that caused ArcGIS users to see both the watershed and inverse watershed polygons when viewing the output of the tool.
* Upgrading dependency to PyGeoprocessing 0.3.2.
* Fixed an issue with SDR that caused the LS factor to be an order of magnitue too high in areas where the slope was greater than 9%.  In our sample case this caused sediment export estimates to be about 6% too high, but in cases where analyses are run over steep slopes the error would have been greater.
* ``paver check`` now warns if the ``PYTHONHOME`` environment variable is set.
* API docs now correctly reflect installation steps needed for python development headers on linux.
* Fixed a side effect in the InVEST user interface that would cause ``tempfile.tempdir`` to be set and then not be reset after a model run is finished.
* The InVEST user interface will now record GDAL/OGR log messages in the log messages window and in the logfile written to the workspace.
* Updated branding and usability of the InVEST installer for Windows, and the Mac Disk Image (.dmg).


3.3.2 (2016-10-17)
------------------
* Partial test coverage for HRA model.
* Full test coverage for Overlap Analysis model.
* Full test coverage for Finfish Aquaculture.
* Full test coverage for DelineateIT.
* Full test coverage for RouteDEM.
* Fixed an issue in Habitat Quality where an error in the sample table or malformed threat raster names would display a confusing message to the user.
* Full test coverage for scenario generator proximity model.
* Patching an issue in seasonal water yield that causes an int overflow error if the user provides a floating point landcover map and the nodata value is outside of the range of an int64.
* Full test coverage for the fisheries model.
* Patched an issue that would cause the Seasonal Water Edge model to crash when the curve number was 100.
* Patching a critical issue with forest carbon edge that would give incorrect results for edge distance effects.
* Patching a minor issue with forest carbon edge that would cause the model to crash if only one  interpolation point were selected.
* Full test coverage for pollination model.
* Removed "farms aggregation" functionality from the InVEST pollination model.
* Full test coverage for the marine water quality model.
* Full test coverage for GLOBIO model.
* Full test coverage for carbon forest edge model.
* Upgraded SciPy dependancy to 0.16.1.
* Patched bug in NDR that would cause a phosphorus density to be reported per pixel rather than total amount of phosporous in a pixel.
* Corrected an issue with the uses of buffers in the euclidean risk function of Habitat Risk Assessment.  (issue #3564)
* Complete code coverage tests for Habitat Quality model.
* Corrected an issue with the ``Fisheries_Inputs.csv`` sample table used by Overlap Analysis.  (issue #3548)
* Major modifications to Terrestrial Carbon model to include removing the harvested wood product pool, uncertainty analysis, and updated efficient raster calculations for performance.
* Fixed an issue in GLOBIO that would cause model runs to crash if the AOI marked as optional was not present.
* Removed the deprecated and incomplete Nearshore Wave and Erosion model (``natcap.invest.nearshore_wave_and_erosion``).
* Removed the deprecated Timber model (``natcap.invest.timber``).
* Fixed an issue where seasonal water yield would raise a divide by zero error if a watershed polygon didn't cover a valid data region.  Now sets aggregation quantity to zero and reports a warning in the log.
* ``natcap.invest.utils.build_file_registry`` now raises a ``ValueError`` if a path is not a string or list of strings.
* Fixed issues in NDR that would indicate invalid values were being processed during runtimes by skipping the invalid calculations in the first place rather than calculating them and discarding after the fact.
* Complete code coverage tests for NDR model.
* Minor (~10% speedup) performance improvements to NDR.
* Added functionality to recreation model so that the `monthly_table.csv` file now receives a file suffix if one is provided by the user.
* Fixed an issue in SDR where the m exponent was calculated incorrectly in many situations resulting in an error of about 1% in total export.
* Fixed an issue in SDR that reported runtime overflow errors during normal processing even though the model completed without other errors.

3.3.1 (2016-06-13)
------------------
* Refactored API documentation for readability, organization by relevant topics, and to allow docs to build on `invest.readthedocs.io <http://invest.readthedocs.io>`_,
* Installation of ``natcap.invest`` now requires ``natcap.versioner``.  If this is not available on the system at runtime, setuptools will make it available at runtime.
* InVEST Windows installer now includes HISTORY.rst as the changelog instead of the old ``InVEST_Updates_<version>`` files.
* Habitat suitability model is generalized and released as an API only accessible model.  It can be found at ``natcap.invest.habitat_suitability.execute``.  This model replaces the oyster habitat suitability model.
    * The refactor of this model requires an upgrade to ``numpy >= 1.11.0``.
* Fixed a crash in the InVEST CLI where calling ``invest`` without a parameter would raise an exception on linux-based systems.  (Issue `#3528 <https://bitbucket.org/natcap/invest/issues/3515>`_)
* Patched an issue in Seasonal Water Yield model where a nodata value in the landcover map that was equal to ``MAX_INT`` would cause an overflow error/crash.
* InVEST NSIS installer will now optionally install the Microsoft Visual C++ 2008 redistributable on Windows 7 or earlier.  This addresses a known issue on Windows 7 systems when importing GDAL binaries (Issue `#3515 <https://bitbucket.org/natcap/invest/issues/3515>`_).  Users opting to install this redistributable agree to abide by the terms and conditions therein.
* Removed the deprecated subpackage ``natcap.invest.optimization``.
* Updated the InVEST license to legally define the Natural Capital Project.
* Corrected an issue in Coastal Vulnerability where an output shapefile was being recreated for each row, and where field values were not being stored correctly.
* Updated Scenario Generator model to add basic testing, file registry support, PEP8 and PEP257 compliance, and to fix several bugs.
* Updated Crop Production model to add a simplified UI, faster runtime, and more testing.

3.3.0 (2016-03-14)
------------------
* Refactored Wind Energy model to use a CSV input for wind data instead of a Binary file.
* Redesigned InVEST recreation model for a single input streamlined interface, advanced analytics, and refactored outputs.  While the model is still based on "photo user days" old model runs are not backward compatable with the new model or interface. See the Recreation Model user's guide chapter for details.
    * The refactor of this model requires an upgrade to ``GDAL >=1.11.0 <2.0`` and ``numpy >= 1.10.2``.
* Removed nutrient retention (water purification) model from InVEST suite and replaced it with the nutrient delivery ratio (NDR) model.  NDR has been available in development relseases, but has now officially been added to the set of Windows Start Menu models and the "under development" tag in its users guide has been removed.  See the InVEST user's guide for details between the differences and advantages of NDR over the old nutrient model.
* Modified NDR by adding a required "Runoff Proxy" raster to the inputs.  This allows the model to vary the relative intensity of nutrient runoff based on varying precipitation variability.
* Fixed a bug in the Area Change rule of the Rule-Based Scenario Generator, where units were being converted incorrectly. (Issue `#3472 <https://bitbucket.org/natcap/invest/issues/3472>`_) Thanks to Fosco Vesely for this fix.
* InVEST Seasonal Water Yield model released.
* InVEST Forest Carbon Edge Effect model released.
* InVEST Scenario Generator: Proximity Based model released and renamed the previous "Scenario Generator" to "Scenario Generator: Rule Based".
* Implemented a blockwise exponential decay kernel generation function, which is now used in the Pollination and Habitat Quality models.
* GLOBIO now uses an intensification parameter and not a map to average all agriculture across the GLOBIO 8 and 9 classes.
* GLOBIO outputs modified so core outputs are in workspace and intermediate outputs are in a subdirectory called 'intermediate_outputs'.
* Fixed a crash with the NDR model that could occur if the DEM and landcover maps were different resolutions.
* Refactored all the InVEST model user interfaces so that Workspace defaults to the user's home "Documents" directory.
* Fixed an HRA bug where stessors with a buffer of zero were being buffered by 1 pixel
* HRA enhancement which creates a common raster to burn all input shapefiles onto, ensuring consistent alignment.
* Fixed an issue in SDR model where a landcover map that was smaller than the DEM would create extraneous "0" valued cells.
* New HRA feature which allows for "NA" values to be entered into the "Ratings" column for a habitat / stressor pair in the Criteria Ratings CSV. If ALL ratings are set to NA, the habitat / stressor will be treated as having no interaction. This means in the model, that there will be no overlap between the two sources. All rows parameters with an NA rating will not be used in calculating results.
* Refactored Coastal Blue Carbon model for greater speed, maintainability and clearer documentation.
* Habitat Quality bug fix when given land cover rasters with different pixel sizes than threat rasters. Model would use the wrong pixel distance for the convolution kernel.
* Light refactor of Timber model. Now using CSV input attribute file instead of DBF file.
* Fixed clipping bug in Wave Energy model that was not properly clipping polygons correctly. Found when using global data.
* Made the following changes / updates to the coastal vulnerability model:
    * Fixed a bug in the model where the geomorphology ranks were not always being used correctly.
    * Removed the HTML summary results output and replaced with a link to a dashboard that helps visualize and interpret CV results.
    * Added a point shapefile output: 'outputs/coastal_exposure.shp' that is a shapefile representation of the corresponding CSV table.
    * The model UI now requires the 'Relief' input. No longer optional.
    * CSV outputs and Shapefile outputs based on rasters now have x, y coorinates of the center of the pixel instead of top left of the pixel.
* Turning setuptools' zip_safe to False for consistency across the Natcap Namespace.
* GLOBIO no longer requires user to specify a keyfield in the AOI.
* New feature to GLOBIO to summarize MSA by AOI.
* New feature to GLOBIO to use a user defined MSA parameter table to do the MSA thresholds for infrastructure, connectivity, and landuse type
* Documentation to the GLOBIO code base including the large docstring for 'execute'.

3.2.0 (2015-05-31)
------------------
InVEST 3.2.0 is a major release with the addition of several experimental models and tools as well as an upgrade to the PyGeoprocessing core:

* Upgrade to PyGeoprocessing v0.3.0a1 for miscelaneous performance improvements to InVEST's core geoprocessing routines.
* An alpha unstable build of the InVEST crop production model is released with partial documentation and sample data.
* A beta build of the InVEST fisheries model is released with documentation and sample data.
* An alpha unstable build of the nutrient delivery ratio (NDR) model is available directly under InVEST's instalation directory at  ``invest-x86/invest_ndr.exe``; eventually this model will replace InVEST's current "Nutrient" model.  It is currently undocumented and unsupported but inputs are similar to that of InVEST's SDR model.
* An alpha unstable build of InVEST's implementation of GLOBIO is available directly under InVEST's instalation directory at ``invest-x86/invest_globio.exe``.  It is currently undocumented but sample data are provided.
* DelinateIT, a watershed delination tool based on PyGeoprocessing's d-infinity flow algorithm is released as a standalone tool in the InVEST repository with documentation and sample data.
* Miscelaneous performance patches and bug fixes.

3.1.3 (2015-04-23)
------------------
InVEST 3.1.3 is a hotfix release patching a memory blocking issue resolved in PyGeoprocessing version 0.2.1.  Users might have experienced slow runtimes on SDR or other routed models.

3.1.2 (2015-04-15)
------------------
InVEST 3.1.2 is a minor release patching issues mostly related to the freshwater routing models and signed GDAL Byte datasets.

* Patching an issue where some projections were not regognized and InVEST reported an UnprojectedError.
* Updates to logging that make it easier to capture logging messages when scripting InVEST.
* Shortened water yield user interface height so it doesn't waste whitespace.
* Update PyGeoprocessing dependency to version 0.2.0.
* Fixed an InVEST wide issue related to bugs stemming from the use of signed byte raster inputs that resulted in nonsensical outputs or KeyErrors.
* Minor performance updates to carbon model.
* Fixed an issue where DEMS with 32 bit ints and INT_MAX as the nodata value nodata value incorrectly treated the nodata value in the raster as a very large DEM value ultimately resulting in rasters that did not drain correctly and empty flow accumulation rasters.
* Fixed an issue where some reservoirs whose edges were clipped to the edge of the watershed created large plateaus with no drain except off the edge of the defined raster.  Added a second pass in the plateau drainage algorithm to test for these cases and drains them to an adjacent nodata area if they occur.
* Fixed an issue in the Fisheries model where the Results Suffix input was invariably initializing to an empty string.
* Fixed an issue in the Blue Carbon model that prevented the report from being generated in the outputs file.

3.1.1 (2015-03-13)
------------------
InVEST 3.1.1 is a major performance and memory bug patch to the InVEST toolsuite.  We recommend all users upgrade to this version.

* Fixed an issue surrounding reports of SDR or Nutrient model outputs of zero values, nodata holes, excessive runtimes, or out of memory errors.  Some of those problems happened to be related to interesting DEMs that would break the flat drainage algorithm we have inside RouteDEM that adjusted the heights of those regions to drain away from higher edges and toward lower edges, and then pass the height adjusted dem to the InVEST model to do all its model specific calculations.  Unfortunately this solution was not amenable to some degenerate DEM cases and we have now adjusted the algorithm to treat each plateau in the DEM as its own separate region that is processed independently from the other regions. This decreases memory use so we never effectively run out of memory at a minor hit to overall runtime.  We also now adjust the flow direction directly instead of adjust the dem itself.  This saves us from having to modify the DEM and potentially get it into a state where a drained plateau would be higher than its original pixel neighbors that used to drain into it.

There are side effects that result in sometimes large changes to un calibrated runs of SDR or nutrient.  These are related to slightly different flow directions across the landscape and a bug fix on the distance to stream calculation.

* InVEST geoprocessing now uses the PyGeoprocessing package (v0.1.4) rather than the built in functionality that used to be in InVEST.  This will not affect end users of InVEST but may be of interest to users who script InVEST calls who want a standalone Python processing package for raster stack math and hydrological routing.  The project is hosted at https://bitbucket.org/richpsharp/pygeoprocessing.

* Fixed an marine water quality issue where users could input AOIs that were unprojected, but output pixel sizes were specified in meters.  Really the output pixel size should be in the units of the polygon and are now specified as such.  Additionally an exception is raised if the pixel size is too small to generate a numerical solution that is no longer a deep scipy error.

* Added a suffix parameter to the timber and marine water quality models that append a user defined string to the output files; consistent with most of the other InVEST models.

* Fixed a user interface issue where sometimes the InVEST model run would not open a windows explorer to the user's workspace.  Instead it would open to C:\User[..]\My Documents.  This would often happen if there were spaces in the the workspace name or "/" characters in the path.

* Fixed an error across all InVEST models where a specific combination of rasters of different cell sizes and alignments and unsigned data types could create errors in internal interpolation of the raster stacks.  Often these would appear as 'KeyError: 0' across a variety of contexts.  Usually the '0' was an erroneous value introduced by a faulty interpolation scheme.

* Fixed a MemoryError that could occur in the pollination and habitat quality models when the the base landcover map was large and the biophysical properties table allowed the effect to be on the order of that map.  Now can use any raster or range values with only a minor hit to runtime performance.

* Fixed a serious bug in the plateau resolution algorithm that occurred on DEMs with large plateau areas greater than 10x10 in size.  The underlying 32 bit floating point value used to record small height offsets did not have a large enough precision to differentiate between some offsets thus creating an undefined flow direction and holes in the flow accumulation algorithm.

* Minor performance improvements in the routing core, in some cases decreasing runtimes by 30%.

* Fixed a minor issue in DEM resolution that occurred when a perfect plateau was encountered.  Rather that offset the height so the plateau would drain, it kept the plateau at the original height.  This occurred because the uphill offset was nonexistent so the algorithm assumed no plateau resolution was needed.  Perfect plateaus now drain correctly.  In practice this kind of DEM was encountered in areas with large bodies of water where the remote sensing algorithm would classify the center of a lake 1 meter higher than the rest of the lake.

* Fixed a serious routing issue where divergent flow directions were not getting accumulated 50% of the time. Related to a division speed optimization that fell back on C-style modulus which differs from Python.

* InVEST SDR model thresholded slopes in terms of radians, not percent thus clipping the slope tightly between 0.001 and 1%.  The model now only has a lower threshold of 0.00005% for the IC_0 factor, and no other thresholds.  We believe this was an artifact left over from an earlier design of the model.


* Fixed a potential memory inefficiency in Wave Energy Model when computing the percentile rasters. Implemented a new memory efficient percentile algorithm and updated the outputs to reflect the new open source framework of the model. Now outputting csv files that describe the ranges and meaning of the percentile raster outputs.

* Fixed a bug in Habitat Quality where the future output "quality_out_f.tif" was not reflecting the habitat value given in the sensitivity table for the specified landcover types.


3.1.0 (2014-11-19)
------------------
InVEST 3.1.0 (http://www.naturalcapitalproject.org/download.html) is a major software and science milestone that includes an overhauled sedimentation model, long awaited fixes to exponential decay routines in habitat quality and pollination, and a massive update to the underlying hydrological routing routines.  The updated sediment model, called SDR (sediment delivery ratio), is part of our continuing effort to improve the science and capabilities of the InVEST tool suite.  The SDR model inputs are backwards comparable with the InVEST 3.0.1 sediment model with two additional global calibration parameters and removed the need for the retention efficiency parameter in the biophysical table; most users can run SDR directly with the data they have prepared for previous versions.  The biophysical differences between the models are described in a section within the SDR user's guide and represent a superior representation of the hydrological connectivity of the watershed, biophysical parameters that are independent of cell size, and a more accurate representation of sediment retention on the landscape.  Other InVEST improvements to include standard bug fixes, performance improvements, and usability features which in part are described below:

* InVEST Sediment Model has been replaced with the InVEST Sediment Delivery Ratio model.  See the SDR user's guide chapter for the difference between the two.
* Fixed an issue in the pollination model where the exponential decay function decreased too quickly.
* Fixed an issue in the habitat quality model where the exponential decay function decreased too quickly and added back linear decay as an option.
* Fixed an InVEST wide issue where some input rasters that were signed bytes did not correctly map to their negative nodata values.
* Hydropower input rasters have been normalized to the LULC size so sampling error is the same for all the input watersheds.
* Adding a check to make sure that input biophysical parameters to the water yield model do not exceed invalid scientific ranges.
* Added a check on nutrient retention in case the upstream water yield was less than 1 so that the log value did not go negative.  In that case we clamp upstream water yield to 0.
* A KeyError issue in hydropower was resolved that occurred when the input rasters were at such a coarse resolution that at least one pixel was completely contained in each watershed.  Now a value of -9999 will be reported for watersheds that don't contain any valid data.
* An early version of the monthly water yield model that was erroneously included in was in the installer; it was removed in this version.
* Python scripts necessary for running the ArcGIS version of Coastal Protection were missing.  They've since been added back to the distribution.
* Raster calculations are now processed by raster block sizes.  Improvements in raster reads and writes.
* Fixed an issue in the routing core where some wide DEMs would cause out of memory errors.
* Scenario generator marked as stable.
* Fixed bug in HRA where raster extents of shapefiles were not properly encapsulating the whole AOI.
* Fixed bug in HRA where any number of habitats over 4 would compress the output plots. Now extends the figure so that all plots are correctly scaled.
* Fixed a bug in HRA where the AOI attribute 'name' could not be an int. Should now accept any type.
* Fixed bug in HRA which re-wrote the labels if it was run immediately without closing the UI.
* Fixed nodata masking bug in Water Yield when raster extents were less than that covered by the watershed.
* Removed hydropower calibration parameter form water yield model.
* Models that had suffixes used to only allow alphanumeric characters.  Now all suffix types are allowed.
* A bug in the core platform that would occasionally cause routing errors on irregularly pixel sized rasters was fixed.  This often had the effect that the user would see broken streams and/or nodata values scattered through sediment or nutrient results.
* Wind Energy:
        * Added new framework for valuation component. Can now input a yearly price table that spans the lifetime of the wind farm. Also if no price table is made, can specify a price for energy and an annual rate of change.
        * Added new memory efficient distance transform functionality
        * Added ability to leave out 'landing points' in 'grid connection points' input. If not landing points are found, it will calculate wind farm directly to grid point distances
* Error message added in Wave Energy if clip shape has no intersection
* Fixed an issue where the data type of the nodata value in a raster might be different than the values in the raster.  This was common in the case of 64 bit floating point values as nodata when the underlying raster was 32 bit.  Now nodata values are cast to the underlying types which improves the reliability of many of the InVEST models.


3.0.1 (2014-05-19)
------------------
* Blue Carbon model released.

* HRA UI now properly reflects that the Resolution of Analysis is in meters, not meters squared, and thus will be applied as a side length for a raster pixel.

* HRA now accepts CSVs for ratings scoring that are semicolon separated as well as comma separated.

* Fixed a minor bug in InVEST's geoprocessing aggregate core that now consistently outputs correct zonal stats from the underlying pixel level hydro outputs which affects the water yield, sediment, and nutrient models.

* Added compression to InVEST output geotiff files.  In most cases this reduces output disk usage by a factor of 5.

* Fixed an issue where CSVs in the sediment model weren't open in universal line read mode.

* Fixed an issue where approximating whether pixel edges were the same size was not doing an approximately equal function.

* Fixed an issue that made the CV model crash when the coastline computed from the landmass didn't align perfectly with that defined in the geomorphology layer.

* Fixed an issue in the CV model where the intensity of local wave exposure was very low, and yielded zero local wave power for the majority of coastal segments.

* Fixed an issue where the CV model crashes if a coastal segment is at the edge of the shore exposure raster.

* Fixed the exposure of segments surrounded by land that appeared as exposed when their depth was zero.

* Fixed an issue in the CV model where the natural habitat values less than 5 were one unit too low, leading to negative habitat values in some cases.

* Fixed an exponent issue in the CV model where the coastal vulnerability index was raised to a power that was too high.

* Fixed a bug in the Scenic Quality model that prevented it from starting, as well as a number of other issues.

* Updated the pollination model to conform with the latest InVEST geoprocessing standards, resulting in an approximately 33% speedup.

* Improved the UI's ability to remember the last folder visited, and to have all file and folder selection dialogs have access to this information.

* Fixed an issue in Marine Water Quality where the UV points were supposed to be optional, but instead raised an exception when not passed in.

3.0.0 (2014-03-23)
------------------
The 3.0.0 release of InVEST represents a shift away from the ArcGIS to the InVEST standalone computational platform.  The only exception to this shift is the marine coastal protection tier 1 model which is still supported in an ArcGIS toolbox and has no InVEST 3.0 standalone at the moment.  Specific changes are detailed below

* A standalone version of the aesthetic quality model has been developed and packaged along with this release.  The standalone outperforms the ArcGIS equivalent and includes a valuation component.  See the user's guide for details.

* The core water routing algorithms for the sediment and nutrient models have been overhauled.  The routing algorithms now correctly adjust flow in plateau regions, address a bug that would sometimes not route large sections of a DEM, and has been optimized for both run time and memory performance.  In most cases the core d-infinity flow accumulation algorithm out performs TauDEM.  We have also packaged a simple interface to these algorithms in a standalone tool called RouteDEM; the functions can also be referenced from the scripting API in the invest_natcap.routing package.

* The sediment and nutrient models are now at a production level release.  We no longer support the ArcGIS equivalent of these models.

* The sediment model has had its outputs simplified with major changes including the removal of the 'pixel mean' outputs, a direct output of the pixel level export and retention maps, and a single output shapefile whose attribute table contains aggregations of sediment output values.  Additionally all inputs to the sediment biophysical table including p, c, and retention coefficients are now expressed as a proportion between 0 and 1; the ArcGIS model had previously required those inputs were integer values between 0 and 1000.  See the "Interpreting Results" section of sediment model for full details on the outputs.

* The nutrient model has had a similar overhaul to the sediment model including a simplified output structure with many key outputs contained in the attribute table of the shapefile.  Retention coefficients are also expressed in proportions between 0 and 1.  See the "Interpreting Results" section of nutrient model for full details on the outputs.

* Fixed a bug in Habitat Risk Assessment where the HRA module would incorrectly error if a criteria with a 0 score (meant to be removed from the assessment) had a 0 data quality or weight.

* Fixed a bug in Habitat Risk Assessment where the average E/C/Risk values across the given subregion were evaluating to negative numbers.

* Fixed a bug in Overlap Analysis where Human Use Hubs would error if run without inter-activity weighting, and Intra-Activity weighting would error if run without Human Use Hubs.

* The runtime performance of the hydropower water yield model has been improved.

* Released InVEST's implementation of the D-infinity flow algorithm in a tool called RouteDEM available from the start menu.

* Unstable version of blue carbon available.

* Unstable version of scenario generator available.

* Numerous other minor bug fixes and performance enhacnements.



2.6.0 (2013-12-16)
------------------
The 2.6.0 release of InVEST removes most of the old InVEST models from the Arc toolbox in favor of the new InVEST standalone models.  While we have been developing standalone equivalents for the InVEST Arc models since version 2.3.0, this is the first release in which we removed support for the deprecated ArcGIS versions after an internal review of correctness, performance, and stability on the standalones.  Additionally, this is one of the last milestones before the InVEST 3.0.0 release later next year which will transition InVEST models away from strict ArcGIS dependence to a standalone form.

Specifically, support for the following models have been moved from the ArcGIS toolbox to their Windows based standalones: (1) hydropower/water yield, (2) finfish aquaculture, (3) coastal protection tier 0/coastal vulnerability, (4) wave energy, (5) carbon, (6) habitat quality/biodiversity, (7) pollination, (8) timber, and (9) overlap analysis.  Additionally, documentation references to ArcGIS for those models have been replaced with instructions for launching standalone InVEST models from the Windows start menu.

This release also addresses minor bugs, documentation updates, performance tweaks, and new functionality to the toolset, including:

*  A Google doc to provide guidance for scripting the InVEST standalone models: https://docs.google.com/document/d/158WKiSHQ3dBX9C3Kc99HUBic0nzZ3MqW3CmwQgvAqGo/edit?usp=sharing

* Fixed a bug in the sample data that defined Kc as a number between 0 and 1000 instead of a number between 0 and 1.

* Link to report an issue now takes user to the online forums rather than an email address.

* Changed InVEST Sediment model standalone so that retention values are now between 0 and 1 instead of 0 and 100.

* Fixed a bug in Biodiversity where if no suffix were entered output filenames would have a trailing underscore (_) behind them.

* Added documentation to the water purification/nutrient retention model documentation about the standalone outputs since they differ from the ArcGIS version of the model.

* Fixed an issue where the model would try to move the logfile to the workspace after the model run was complete and Windows would erroneously report that the move failed.

* Removed the separation between marine and freshwater terrestrial models in the user's guide.  Now just a list of models.

* Changed the name of InVEST "Biodiversity" model to "Habitat Quality" in the module names, start menu, user's guide, and sample data folders.

* Minor bug fixes, performance enhancements, and better error reporting in the internal infrastructure.

* HRA risk in the unstable standalone is calculated differently from the last release. If there is no spatial overlap within a cell, there is automatically a risk of 0. This also applies to the E and C intermediate files for a given pairing. If there is no spatial overlap, E and C will be 0 where there is only habitat. However, we still create a recovery potential raster which has habitat- specific risk values, even without spatial overlap of a stressor. HRA shapefile outputs for high, medium, low risk areas are now calculated using a user-defined maximum number of overlapping stressors, rather than all potential stressors. In the HTML subregion averaged output, we now attribute what portion of risk to a habitat comes from each habitat-stressor pairing. Any pairings which don't overlap will have an automatic risk of 0.

* Major changes to Water Yield : Reservoir Hydropower Production. Changes include an alternative equation for calculating Actual Evapotranspiration (AET) for non-vegetated land cover types including wetlands. This allows for a more accurate representation of processes on land covers such as urban, water, wetlands, where root depth values aren't applicable. To differentiate between the two equations a column 'LULC_veg' has been added to the Biophysical table in Hydropower/input/biophysical_table.csv. In this column a 1 indicates vegetated and 0 indicates non-vegetated.

* The output structure and outputs have also change in Water Yield : Reservoir Hydropower Production. There is now a folder 'output' that contains all output files including a sub directory 'per_pixel' which has three pixel raster outputs. The subwatershed results are only calculated for the water yield portion and those results can be found as a shapefile, 'subwatershed_results.shp', and CSV file, 'subwatershed_results.csv'. The watershed results can be found in similar files: watershed_results.shp and watershed_results.csv. These two files for the watershed outputs will aggregate the Scarcity and Valuation results as well.

* The evapotranspiration coefficients for crops, Kc, has been changed to a decimal input value in the biophysical table. These values used to be multiplied by 1000 so that they were in integer format, that pre processing step is no longer necessary.

* Changing support from richsharp@stanford.edu to the user support forums at http://ncp-yamato.stanford.edu/natcapforums.

2.5.6 (2013-09-06)
------------------
The 2.5.6 release of InVEST that addresses minor bugs, performance
tweaks, and new functionality of the InVEST standalone models.
Including:

* Change the changed the Carbon biophysical table to use code field
  name from LULC to lucode so it is consistent with the InVEST water
  yield biophysical table.

* Added Monte Carlo uncertainty analysis and documentation to finfish
  aquaculture model.

* Replaced sample data in overlap analysis that was causing the model
  to crash.

* Updates to the overlap analysis user's guide.

* Added preprocessing toolkit available under
  C:\{InVEST install directory}\utils

* Biodiversity Model now exits gracefully if a threat raster is not
  found in the input folder.

* Wind Energy now uses linear (bilinear because its over 2D space?)
  interpolation.

* Wind Energy has been refactored to current API.

* Potential Evapotranspiration input has been properly named to
  Reference Evapotranspiration.

* PET_mn for Water Yield is now Ref Evapotranspiration times Kc
  (evapotranspiration coefficient).

* The soil depth field has been renamed 'depth to root restricting
  layer' in both the hydropower and nutrient retention models.

* ETK column in biophysical table for Water Yield is now Kc.

* Added help text to Timber model.

* Changed the behavior of nutrient retention to return nodata values
  when the mean runoff index is zero.

* Fixed an issue where the hydropower model didn't use the suffix
  inputs.

* Fixed a bug in Biodiversity that did not allow for numerals in the
  threat names and rasters.

* Updated routing algorithm to use a modern algorithm for plateau
  direction resolution.

* Fixed an issue in HRA where individual risk pixels weren't being
  calculated correctly.

* HRA will now properly detect in the preprocessed CSVs when criteria
  or entire habitat-stressor pairs are not desired within an
  assessment.

* Added an infrastructure feature so that temporary files are created
  in the user's workspace rather than at the system level
  folder.  This lets users work in a secondary workspace on a USB
  attached hard drive and use the space of that drive, rather than the
  primary operating system drive.

2.5.5 (2013-08-06)
------------------
The 2.5.5 release of InVEST that addresses minor bugs, performance
tweaks, and new functionality of the InVEST standalone models.  Including:

 * Production level release of the 3.0 Coastal Vulnerability model.
    - This upgrades the InVEST 2.5.4 version of the beta standalone CV
      to a full release with full users guide.  This version of the
      CV model should be used in all cases over its ArcGIS equivalent.

 * Production level release of the Habitat Risk Assessment model.
    - This release upgrades the InVEST 2.5.4 beta version of the
      standalone habitat risk assessment model. It should be used in
      all cases over its ArcGIS equivalent.

 * Uncertainty analysis in Carbon model (beta)
    - Added functionality to assess uncertainty in sequestration and
      emissions given known uncertainty in carbon pool stocks.  Users
      can now specify standard  deviations of carbon pools with
      normal distributions as well as desired uncertainty levels.
      New outputs include masks for regions which both sequester and
      emit carbon with a high probability of confidence.  Please see
      the "Uncertainty Analysis" section of the carbon user's guide
      chapter for more information.

 * REDD+ Scenario Analysis in Carbon model (beta)
    - Additional functionality to assist users evaluating REDD
      and REDD+ scenarios in the carbon model.  The uncertainty analysis
      functionality can also be used with these scenarios.
      Please see the "REDD Scenario Analysis" section of the
      carbon user's guide chapter for more information.

 * Uncertainty analysis in Finfish Aquaculture model (beta)
    - Additionally functionality to account for uncertainty in
      alpha and beta growth parameters as well as histogram
      plots showing the distribution of harvest weights and
      net present value.   Uncertainty analysis is performed
      through Monte Carlo runs that normally sample the
      growth parameters.

 * Streamlined Nutrient Retention model functionality
    - The nutrient retention module no longer requires users to explicitly
      run the water yield model.  The model now seamlessly runs water yield
      during execution.

 * Beta release of the recreation model
    - The recreation is available for beta use with limited documentation.

 * Full release of the wind energy model
    - Removing the 'beta' designation on the wind energy model.


Known Issues:

 * Flow routing in the standalone sediment and nutrient models has a
   bug that prevents routing in some (not all) landscapes.  This bug is
   related to resolving d-infinity flow directions across flat areas.
   We are implementing the solution in Garbrecht and Martx (1997).
   In the meanwhile the sediment and nutrient models are still marked
   as beta until this issue is resolved.

2.5.4 (2013-06-07)
------------------
This is a minor release of InVEST that addresses numerous minor bugs and performance tweaks in the InVEST 3.0 models.  Including:

 * Refactor of Wave Energy Model:
    - Combining the Biophysical and Valuation modules into one.
    - Adding new data for the North Sea and Australia
    - Fixed a bug where elevation values that were equal to or greater than zero
      were being used in calculations.
    - Fixed memory issues when dealing with large datasets.
    - Updated core functions to remove any use of depracated functions

 * Performance updates to the carbon model.

 * Nodata masking fix for rarity raster in Biodiversity Model.
    - When computing rarity from a base landuse raster and current or future
      landuse raster, the intersection of the two was not being properly taken.

 * Fixes to the flow routing algorithms in the sediment and nutrient
   retention models in cases where stream layers were burned in by ArcGIS
   hydro tools.  In those cases streams were at the same elevation and caused
   routing issues.

 * Fixed an issue that affected several InVEST models that occured
   when watershed polygons were too small to cover a pixel.  Excessively
   small watersheds are now handled correctly

 * Arc model deprecation.  We are deprecating the following ArcGIS versions
   of our InVEST models in the sense we recommend ALL users use the InVEST
   standalones over the ArcGIS versions, and the existing ArcGIS versions
   of these models will be removed entirely in the next release.

        * Timber
        * Carbon
        * Pollination
        * Biodiversity
        * Finfish Aquaculture

Known Issues:

 * Flow routing in the standalone sediment and nutrient models has a
   bug that prevents routing in several landscapes.  We're not
   certain of the nature of the bug at the moment, but we will fix by
   the next release.  Thus, sediment and nutrient models are marked
   as (beta) since in some cases the DEM routes correctly.

2.5.3 (2013-03-21)
------------------
This is a minor release of InVEST that fixes an issue with the HRA model that caused ArcGIS versions of the model to fail when calculating habitat maps for risk hotspots. This upgrade is strongly recommended for users of InVEST 2.5.1 or 2.5.2.

2.5.2 (2013-03-17)
------------------
This is a minor release of InVEST that fixes an issue with the HRA sample data that caused ArcGIS versions of the model to fail on the training data.  There is no need to upgrade for most users unless you are doing InVEST training.

2.5.1 (2013-03-12)
------------------
This is a minor release of InVEST that does not add any new models, but
does add additional functionality, stability, and increased performance to
one of the InVEST 3.0 standalones:

  - Pollination 3.0 Beta:
        - Fixed a bug where Windows users of InVEST could run the model, but
          most raster outputs were filled with nodata values.

Additionally, this minor release fixes a bug in the InVEST user interface where
collapsible containers became entirely non-interactive.

2.5.0 (2013-03-08)
------------------
This a major release of InVEST that includes new standalone versions (ArcGIS
is not required) our models as well as additional functionality, stability,
and increased performance to many of the existing models.  This release is
timed to support our group's annual training event at Stanford University.
We expect to release InVEST 2.5.1 a couple of weeks after to address any
software issues that arise during the training.  See the release notes
below for details of the release, and please contact richsharp@stanford.edu
for any issues relating to software:

  - *new* Sediment 3.0 Beta:
      - This is a standalone model that executes an order of magnitude faster
        than the original ArcGIS model, but may have memory issues with
	larger datasets. This fix is scheduled for the 2.5.1 release of InVEST.
      - Uses a d-infinity flow algorithm (ArcGIS version uses D8).
      - Includes a more accurate LS factor.
      - Outputs are now summarized by polygon rather than rasterized polygons.
        Users can view results directly as a table rather than sampling a
	GIS raster.
  - *new* Nutrient 3.0 Beta:
      - This is a standalone model that executes an order of magnitude faster
        than the original ArcGIS model, but may have memory issues with
	larger datasets. This fix is scheduled for the 2.5.1 release of InVEST.
      - Uses a d-infinity flow algorithm (ArcGIS version uses D8).
      - Includes a more accurate LS factor.
      - Outputs are now summarized by polygon rather than rasterized polygons.
        Users can view results directly as a table rather than sampling a
	GIS raster.
  - *new* Wind Energy:
      - A new offshore wind energy model.  This is a standalone-only model
        available under the windows start menu.
  - *new* Recreation Alpha:
      - This is a working demo of our soon to be released future land and near
        shore recreation model.  The model itself is incomplete and should only
	be used as a demo or by NatCap partners that know what they're doing.
  - *new* Habitat Risk Assessment 3.0 Alpha:
      - This is a working demo of our soon to be released 3.0 version of habitat
        risk assessment.  The model itself is incomplete and should only
	be used as a demo or by NatCap partners that know what they're doing.
	Users that need to use the habitat risk assessment should use the ArcGIS
	version of this model.

  - Improvements to the InVEST 2.x ArcGIS-based toolset:
      - Bug fixes to the ArcGIS based Coastal Protection toolset.

  - Removed support for the ArcGIS invest_VERSION.mxd map.  We expect to
    transition the InVEST toolset exclusive standalone tools in a few months.  In
    preparation of this we are starting to deprecate parts of our old ArcGIS
    toolset including this ArcMap document.  The InVEST ArcToolbox is still
    available in C:\InVEST_2_5_0\invest_250.tbx.

  - Known issues:

    - The InVEST 3.0 standalones generate open source GeoTiffs as
      outputs rather than the proprietary ESRI Grid format.  ArcGIS 9.3.1
      occasionally displays these rasters incorrectly.  We have found
      that these layers can be visualized in ArcGIS 9.3.1 by following
      convoluted steps: Right Click on the layer and select Properties; click on
      the Symbology tab; select Stretch, agree to calculate a histogram (this will
      create an .aux file that Arc can use for visualization), click "Ok", remove
      the raster from the layer list, then add it back. As an alternative, we
      suggest using an open source GIS Desktop Tool like Quantum GIS or ArcGIS
      version 10.0 or greater.

   - The InVEST 3.0 carbon model will generate inaccurate sequestration results
     if the extents of the current and future maps don't align.  This will be
     fixed in InVEST 2.5.1; in the meanwhile a workaround is to clip both LULCs
     so they have identical overlaps.

   - A user reported an unstable run of InVEST 3.0 water yield.  We are not
     certain what is causing the issue, but we do have a fix that will go out
     in InVEST 2.5.1.

   - At the moment the InVEST standalones do not run on Windows XP.  This appears
     to be related to an incompatibility between Windows XP and GDAL, the an open
     source gis library we use to create and read GIS data.  At the moment we are
     uncertain if we will be able to fix this bug in future releases, but will
     pass along more information in the future.

2.4.5 (2013-02-01)
------------------
This is a minor release of InVEST that does not add any new models, but
does add additional functionality, stability, and increased performance to
many of the InVEST 3.0 standalones:

  - Pollination 3.0 Beta:
      - Greatly improved memory efficiency over previous versions of this model.
      - 3.0 Beta Pollination Biophysical and Valuation have been merged into a
        single tool, run through a unified user interface.
      - Slightly improved runtime through the use of newer core InVEST GIS libraries.
      - Optional ability to weight different species individually.  This feature
        adds a column to the Guilds table that allows the user to specify a
        relative weight for each species, which will be used before combining all
        species supply rasters.
      - Optional ability to aggregate pollinator abundances at specific points
        provided by an optional points shapefile input.
      - Bugfix: non-agricultural pixels are set to a value of 0.0 to indicate no
        value on the farm value output raster.
      - Bugfix: sup_val_<beename>_<scenario>.tif rasters are now saved to the
        intermediate folder inside the user's workspace instead of the output
        folder.
  - Carbon Biophysical 3.0 Beta:
        * Tweaked the user interface to require the user to
          provide a future LULC raster when the 'Calculate Sequestration' checkbox
          is checked.
        * Fixed a bug that restricted naming of harvest layers.  Harvest layers are
          now selected simply by taking the first available layer.
  - Better memory efficiency in hydropower model.
  - Better support for unicode filepaths in all 3.0 Beta user interfaces.
  - Improved state saving and retrieval when loading up previous-run parameters
    in all 3.0 Beta user interfaces.
  - All 3.0 Beta tools now report elapsed time on completion of a model.
  - All 3.0 Beta tools now provide disk space usage reports on completion of a
    model.
  - All 3.0 Beta tools now report arguments at the top of each logfile.
  - Biodiversity 3.0 Beta: The half-saturation constant is now allowed to be a
    positive floating-point number.
  - Timber 3.0 Beta: Validation has been added to the user interface for this
    tool for all tabular and shapefile inputs.
  - Fixed some typos in Equation 1 in the Finfish Aquaculture user's guide.
  - Fixed a bug where start menu items were not getting deleted during an InVEST
    uninstall.
  - Added a feature so that if the user selects to download datasets but the
    datasets don't successfully download the installation alerts the user and
    continues normally.
  - Fixed a typo with tau in aquaculture guide, originally said 0.8, really 0.08.

  - Improvements to the InVEST 2.x ArcGIS-based toolset:
      - Minor bugfix to Coastal Vulnerability, where an internal unit of
        measurements was off by a couple digits in the Fetch Calculator.
      - Minor fixes to various helper tools used in InVEST 2.x models.
      - Outputs for Hargreaves are now saved as geoTIFFs.
      - Thornwaite allows more flexible entering of hours of sunlight.

2.4.4 (2012-10-24)
------------------
- Fixes memory errors experienced by some users in the Carbon Valuation 3.0 Beta model.
- Minor improvements to logging in the InVEST User Interface
- Fixes an issue importing packages for some officially-unreleased InVEST models.

2.4.3 (2012-10-19)
------------------
- Fixed a minor issue with hydropower output vaulation rasters whose statistics were not pre-calculated.  This would cause the range in ArcGIS to show ther rasters at -3e38 to 3e38.
- The InVEST installer now saves a log of the installation process to InVEST_<version>\install_log.txt
- Fixed an issue with Carbon 3.0 where carbon output values were incorrectly calculated.
- Added a feature to Carbon 3.0 were total carbon stored and sequestered is output as part of the running log.
- Fixed an issue in Carbon 3.0 that would occur when users had text representations of floating point numbers in the carbon pool dbf input file.
- Added a feature to all InVEST 3.0 models to list disk usage before and after each run and in most cases report a low free space error if relevant.

2.4.2 (2012-10-15)
------------------
- Fixed an issue with the ArcMap document where the paths to default data were not saved as relative paths.  This caused the default data in the document to not be found by ArcGIS.
- Introduced some more memory-efficient processing for Biodiversity 3.0 Beta.  This fixes an out-of-memory issue encountered by some users when using very large raster datasets as inputs.

2.4.1 (2012-10-08)
------------------
- Fixed a compatibility issue with ArcGIS 9.3 where the ArcMap and ArcToolbox were unable to be opened by Arc 9.3.

2.4.0 (2012-10-05)
------------------
Changes in InVEST 2.4.0

General:

This is a major release which releases two additional beta versions of the
InVEST models in the InVEST 3.0 framework.  Additionally, this release
introduces start menu shortcuts for all available InVEST 3.0 beta models.
Existing InVEST 2.x models can still be found in the included Arc toolbox.

Existing InVEST models migrated to the 3.0 framework in this release
include:

- Biodiversity 3.0 Beta
    - Minor bug fixes and usability enhancements
    - Runtime decreased by a factor of 210
- Overlap Analysis 3.0 Beta
    - In most cases runtime decreased by at least a factor of 15
    - Minor bug fixes and usability enhancements
    - Split into two separate tools:
        * Overlap Analysis outputs rasters with individually-weighted pixels
        * Overlap Analysis: Management Zones produces a shapefile output.
    - Updated table format for input activity CSVs
    - Removed the "grid the seascape" step

Updates to ArcGIS models:

- Coastal vulnerability
    - Removed the "structures" option
    - Minor bug fixes and usability enhancements
- Coastal protection (erosion protection)
    - Incorporated economic valuation option
    - Minor bug fixes and usability enhancements

Additionally there are a handful of minor fixes and feature
enhancements:

- InVEST 3.0 Beta standalones (identified by a new InVEST icon) may be run
  from the Start Menu (on windows navigate to
  Start Menu -> All Programs -> InVEST 2.4.0
- Bug fixes for the calculation of raster statistics.
- InVEST 3.0 wave energy no longer requires an AOI for global runs, but
  encounters memory issues on machines with less than 4GB of RAM.  This
  is a known issue that will be fixed in a minor release.
- Minor fixes to several chapters in the user's guide.
- Minor bug fix to the 3.0 Carbon model: harvest maps are no longer required
  inputs.
- Other minor bug fixes and runtime performance tweaks in the 3.0 framework.
- Improved installer allows users to remove InVEST from the Windows Add/Remove
  programs menu.
- Fixed a visualization bug with wave energy where output rasters did not have the min/max/stdev calculations on them.  This made the default visualization in arc be a gray blob.

2.3.0 (2012-08-02)
------------------
Changes in InVEST 2.3.0

General:

This is a major release which releases several beta versions of the
InVEST models in the InVEST 3.0 framework.  These models run as
standalones, but a GIS platform is needed to edit and view the data
inputs and outputs.  Until InVEST 3.0 is released the original ArcGIS
based versions of these tools will remain the release.

Existing InVEST models migrated to the 3.0 framework in this release
include:

- Reservoir Hydropower Production 3.0 beta
    - Minor bug fixes.
- Finfish Aquaculture
    - Minor bug fixes and usability enhancements.
- Wave Energy 3.0 beta
    - Runtimes for non-global runs decreased by a factor of 7
    - Minor bugs in interpolation that exist in the 2.x model is fixed in
      3.0 beta.
- Crop Pollination 3.0 beta
    - Runtimes decreased by a factor of over 10,000

This release also includes the new models which only exist in the 3.0
framework:

- Marine Water Quality 3.0 alpha with a preliminary  user's guide.

InVEST models in the 3.0 framework from previous releases that now
have a standalone executable include:

- Managed Timber Production Model
- Carbon Storage and Sequestration

Additionally there are a handful of other minor fixes and feature
enhancements since the previous release:

- Minor bug fix to 2.x sedimentation model that now correctly
  calculates slope exponentials.
- Minor fixes to several chapters in the user's guide.
- The 3.0 version of the Carbon model now can value the price of carbon
  in metric tons of C or CO2.
- Other minor bug fixes and runtime performance tweaks in the 3.0 framework.

2.2.2 (2012-03-03)
------------------
Changes in InVEST 2.2.2

General:

This is a minor release which fixes the following defects:

-Fixed an issue with sediment retention model where large watersheds
 allowed loading per cell was incorrectly rounded to integer values.

-Fixed bug where changing the threshold didn't affect the retention output
 because function was incorrectly rounded to integer values.

-Added total water yield in meters cubed to to output table by watershed.

-Fixed bug where smaller than default (2000) resolutions threw an error about
 not being able to find the field in "unitynew".  With non-default resolution,
 "unitynew" was created without an attribute table, so one was created by
 force.

-Removed mention of beta state and ecoinformatics from header of software
 license.

-Modified overlap analysis toolbox so it reports an error directly in the
 toolbox if the workspace name is too long.

2.2.1 (2012-01-26)
------------------
Changes in InVEST 2.2.1

General:

This is a minor release which fixes the following defects:

-A variety of miscellaneous bugs were fixed that were causing crashes of the Coastal Protection model in Arc 9.3.
-Fixed an issue in the Pollination model that was looking for an InVEST1005 directory.
-The InVEST "models only" release had an entry for the InVEST 3.0 Beta tools, but was missing the underlying runtime.  This has been added to the models only 2.2.1 release at the cost of a larger installer.
-The default InVEST ArcMap document wouldn't open in ArcGIS 9.3.  It can now be opened by Arc 9.3 and above.
-Minor updates to the Coastal Protection user's guide.

2.2.0 (2011-12-22)
------------------
In this release we include updates to the habitat risk assessment
model, updates to Coastal Vulnerability Tier 0 (previously named
Coastal Protection), and a new tier 1 Coastal Vulnerability tool.
Additionally, we are releasing a beta version of our 3.0 platform that
includes the terrestrial timber and carbon models.

See the "Marine Models" and "InVEST 3.0 Beta" sections below for more details.

**Marine Models**

1. Marine Python Extension Check

   This tool has been updated to include extension requirements for the new
   Coastal Protection T1 model.  It also reflects changes to the Habitat Risk
   Assessment and Coastal Protection T0 models, as they no longer require the
   PythonWin extension.

2. Habitat Risk Assessment (HRA)

   This model has been updated and is now part of three-step toolset.  The
   first step is a new Ratings Survey Tool which eliminates the need for
   Microsoft Excel when users are providing habitat-stressor ratings.  This
   Survey Tool now allows users to up- and down-weight the importance of
   various criteria.  For step 2, a copy of the Grid the Seascape tool has been
   placed in the HRA toolset.  In the last step, users will run the HRA model
   which includes the following updates:

   - New habitat outputs classifying risk as low, medium, and high
   - Model run status updates (% complete) in the message window
   - Improved habitat risk plots embedded in the output HTML

3. Coastal Protection

   This module is now split into sub-models, each with two parts.  The first
   sub-model is Coastal Vulnerability (Tier 0) and the new addition is Coastal
   Protection (Tier 1).

   Coastal Vulnerability (T0)
   Step 1) Fetch Calculator - there are no updates to this tool.
   Step 2) Vulnerability Index

   - Wave Exposure: In this version of the model, we define wave exposure for
     sites facing the open ocean as the maximum of the weighted average of
     wave's power coming from the ocean or generated by local winds.  We
     weight wave power coming from each of the 16 equiangular sector by the
     percent of time that waves occur in that sector, and based on whether or
     not fetch in that sector exceeds 20km.  For sites that are sheltered, wave
     exposure is the average of wave power generated by the local storm winds
     weighted by the percent occurrence of those winds in each sector.  This
     new method takes into account the seasonality of wind and wave patterns
     (storm waves generally come from a preferential direction), and helps
     identify regions that are not exposed to powerful waves although they are
     open to the ocean (e.g. the leeside of islands).

   - Natural Habitats: The ranking is now computed using the rank of all
     natural habitats present in front of a segment, and we weight the lowest
     ranking habitat 50% more than all other habitats.  Also, rankings and
     protective distance information are to be provided by CSV file instead of
     Excel.  With this new method, shoreline segments that have more habitats
     than others will have a lower risk of inundation and/or erosion during
     storms.

   - Structures: The model has been updated to now incorporate the presence of
     structures by decreasing the ranking of shoreline segments that adjoin
     structures.

   Coastal Protection (T1) - This is a new model which plots the amount of
   sandy beach erosion or consolidated bed scour that backshore regions
   experience in the presence or absence of natural habitats.  It is composed
   of two steps: a Profile Generator and Nearshore Waves and Erosion.  It is
   recommended to run the Profile Generator before the Nearshore Waves and
   Erosion model.

   Step 1) Profile Generator:  This tool helps the user generate a 1-dimensional
   bathymetric and topographic profile perpendicular to the shoreline at the
   user-defined location.  This model provides plenty of guidance for building
   backshore profiles for beaches, marshes and mangroves.  It will help users
   modify bathymetry profiles that they already have, or can generate profiles
   for sandy beaches if the user has not bathymetric data.  Also, the model
   estimates and maps the location of natural habitats present in front of the
   region of interest.  Finally, it provides sample wave and wind data that
   can be later used in the Nearshore Waves and Erosion model, based on
   computed fetch values and default Wave Watch III data.

   Step 2) Nearshore Waves and Erosion: This model estimates profiles of beach
   erosion or values of rates of consolidated bed scour at a site as a function
   of the type of habitats present in the area of interest.  The model takes
   into account the protective effects of vegetation, coral and oyster reefs,
   and sand dunes.  It also shows the difference of protection provided when
   those habitats are present, degraded, or gone.

4. Aesthetic Quality

   This model no longer requires users to provide a projection for Overlap
   Analysis.  Instead, it uses the projection from the user-specified Area of
   Interest (AOI) polygon.  Additionally, the population estimates for this
   model have been fixed.

**InVEST 3.0 Beta**

The 2.2.0 release includes a preliminary version of our InVEST 3.0 beta
platform.  It is included as a toolset named "InVEST 3.0 Beta" in the
InVEST220.tbx.  It is currently only supported with ArcGIS 10.  To launch
an InVEST 3.0 beta tool, double click on the desired tool in the InVEST 3.0
toolset then click "Ok" on the Arc toolbox screen that opens. The InVEST 3.0
tool panel has inputs very similar to the InVEST 2.2.0 versions of the tools
with the following modifications:

InVEST 3.0 Carbon:
  * Fixes a minor bug in the 2.2 version that ignored floating point values
    in carbon pool inputs.
  * Separation of carbon model into a biophysical and valuation model.
  * Calculates carbon storage and sequestration at the minimum resolution of
    the input maps.
  * Runtime efficiency improved by an order of magnitude.
  * User interface streamlined including dynamic activation of inputs based
    on user preference, direct link to documentation, and recall of inputs
    based on user's previous run.

InVEST 3.0 Timber:
  * User interface streamlined including dynamic activation of inputs based
    on user preference, direct link to documentation, and recall of inputs
    based on user's previous run.


2.1.1 (2011-10-17)
------------------
Changes in InVEST 2.1.1

General:

This is a minor release which fixes the following defects:

-A truncation error was fixed on nutrient retention and sedimentation model that involved division by the number of cells in a watershed.  Now correctly calculates floating point division.
-Minor typos were fixed across the user's guide.

2.1 Beta (2011-05-11)
---------------------
Updates to InVEST Beta

InVEST 2.1 . Beta

Changes in InVEST 2.1

General:

1.	InVEST versioning
We have altered our versioning scheme.  Integer changes will reflect major changes (e.g. the addition of marine models warranted moving from 1.x to 2.0).  An increment in the digit after the primary decimal indicates major new features (e.g the addition of a new model) or major revisions.  For example, this release is numbered InVEST 2.1 because two new models are included).  We will add another decimal to reflect minor feature revisions or bug fixes.  For example, InVEST 2.1.1 will likely be out soon as we are continually working to improve our tool.
2.	HTML guide
With this release, we have migrated the entire InVEST users. guide to an HTML format.  The HTML version will output a pdf version for use off-line, printing, etc.


**MARINE MODELS**

1.Marine Python Extension Check

-This tool has been updated to allow users to select the marine models they intend to run.  Based on this selection, it will provide a summary of which Python and ArcGIS extensions are necessary and if the Python extensions have been successfully installed on the user.s machine.

2.Grid the Seascape (GS)

-This tool has been created to allow marine model users to generate an seascape analysis grid within a specified area of interest (AOI).

-It only requires an AOI and cell size (in meters) as inputs, and produces a polygon grid which can be used as inputs for the Habitat Risk Assessment and Overlap Analysis models.

3. Coastal Protection

- This is now a two-part model for assessing Coastal Vulnerability.  The first part is a tool for calculating fetch and the second maps the value of a Vulnerability Index, which differentiates areas with relatively high or low exposure to erosion and inundation during storms.

- The model has been updated to now incorporate coastal relief and the protective influence of up to eight natural habitat input layers.

- A global Wave Watch 3 dataset is also provided to allow users to quickly generate rankings for wind and wave exposure worldwide.

4. Habitat Risk Assessment (HRA)

This new model allows users to assess the risk posed to coastal and marine habitats by human activities and the potential consequences of exposure for the delivery of ecosystem services and biodiversity.  The HRA model is suited to screening the risk of current and future human activities in order to prioritize management strategies that best mitigate risk.

5. Overlap Analysis

This new model maps current human uses in and around the seascape and summarizes the relative importance of various regions for particular activities.  The model was designed to produce maps that can be used to identify marine and coastal areas that are most important for human use, in particular recreation and fisheries, but also other activities.

**FRESHWATER MODELS**

All Freshwater models now support ArcMap 10.


Sample data:

1. Bug fix for error in Water_Tables.mdb Biophysical table where many field values were shifted over one column relative to the correct field name.

2. Bug fix for incorrect units in erosivity layer.


Hydropower:

1.In Water Yield, new output tables have been added containing mean biophysical outputs (precipitation, actual and potential evapotranspiration, water yield)  for each watershed and sub-watershed.


Water Purification:

1. The Water Purification Threshold table now allows users to specify separate thresholds for nitrogen and phosphorus.   Field names thresh_n and thresh_p replace the old ann_load.

2. The Nutrient Retention output tables nutrient_watershed.dbf and nutrient_subwatershed.dbf now include a column for nutrient retention per watershed/sub-watershed.

3. In Nutrient Retention, some output file names have changed.

4. The user's guide has been updated to explain more accurately the inclusion of thresholds in the biophysical service estimates.


Sedimentation:

1. The Soil Loss output tables sediment_watershed.dbf and sediment_subwatershed.dbf now include a column for sediment retention per watershed/sub-watershed.

2. In Soil Loss, some output file names have changed.

3. The default input value for Slope Threshold is now 75.

4. The user's guide has been updated to explain more accurately the inclusion of thresholds in the biophysical service estimates.

5. Valuation: Bug fix where the present value was not being applied correctly.





2.0 Beta (2011-02-14)
---------------------
Changes in InVEST 2.0

InVEST 1.005 is a minor release with the following modification:

1. Aesthetic Quality

    This new model allows users to determine the locations from which new nearshore or offshore features can be seen.  It generates viewshed maps that can be used to identify the visual footprint of new offshore development.


2. Coastal Vulnerability

    This new model produces maps of coastal human populations and a coastal exposure to erosion and inundation index map.  These outputs can be used to understand the relative contributions of different variables to coastal exposure and to highlight the protective services offered by natural habitats.


3. Aquaculture

    This new model is used to evaluate how human activities (e.g., addition or removal of farms, changes in harvest management practices) and climate change (e.g., change in sea surface temperature) may affect the production and economic value of aquacultured Atlantic salmon.


4. Wave Energy

    This new model provides spatially explicit information, showing potential areas for siting Wave Energy conversion (WEC) facilities with the greatest energy production and value.  This site- and device-specific information for the WEC facilities can then be used to identify and quantify potential trade-offs that may arise when siting WEC facilities.


5. Avoided Reservoir Sedimentation

    - The name of this model has been changed to the Sediment Retention model.

    - We have added a water quality valuation model for sediment retention. The user now has the option to select avoided dredge cost analysis, avoided water treatment cost analysis or both.  The water quality valuation approach is the same as that used in the Water Purification: Nutrient Retention model.

    - The threshold information for allowed sediment loads (TMDL, dead volume, etc.) are now input in a stand alone table instead of being included in the valuation table. This adjusts the biophysical service output for any social allowance of pollution. Previously, the adjustment was only done in the valuation model.

    - The watersheds and sub-watershed layers are now input as shapefiles instead of rasters.

    - Final outputs are now aggregated to the sub-basin scale. The user must input a sub-basin shapefile. We provide the Hydro 1K dataset as a starting option. See users guide for changes to many file output names.

    - Users are strongly advised not to interpret pixel-scale outputs for hydrological understanding or decision-making of any kind. Pixel outputs should only be used for calibration/validation or model checking.


6. Hydropower Production

    - The watersheds and sub-watershed layers are now input as shapefiles instead of rasters.

    - Final outputs are now aggregated to the sub-basin scale. The user must input a sub-basin shapefile. We provide the Hydro 1K dataset as a starting option. See users guide for changes to many file output names.

    - Users are strongly advised not to interpret pixel-scale outputs for hydrological understanding or decision-making of any kind. Pixel outputs should only be used for calibration/validation or model checking.

    - The calibration constant for each watershed is now input in a stand-alone table instead of being included in the valuation table. This makes running the water scarcity model simpler.


7. Water Purification: Nutrient Retention

    - The threshold information for allowed pollutant levels (TMDL, etc.) are now input in a stand alone table instead of being included in the valuation table. This adjusts the biophysical service output for any social allowance of pollution. Previously, the adjustment was only done in the valuation model.

    - The watersheds and sub-watershed layers are now input as shapefiles instead of rasters.

    - Final outputs are now aggregated to the sub-basin scale. The user must input a sub-basin shapefile. We provide the Hydro 1K dataset as a starting option. See users guide for changes to many file output names.

    - Users are strongly advised not to interpret pixel-scale outputs for hydrological understanding or decision-making of any kind. Pixel outputs should only be used for calibration/validation or model checking.


8. Carbon Storage and Sequestration

    The model now outputs an aggregate sum of the carbon storage.


9. Habitat Quality and Rarity

    This model had an error while running ReclassByACII if the land cover codes were not sorted alphabetically.  This has now been corrected and it sorts the reclass file before running the reclassification

    The model now outputs an aggregate sum of the habitat quality.

10. Pollination

    In this version, the pollination model accepts an additional parameter which indicated the proportion of a crops yield that is attributed to wild pollinators.

<|MERGE_RESOLUTION|>--- conflicted
+++ resolved
@@ -4,10 +4,7 @@
 
 Unreleased Changes
 ------------------
-<<<<<<< HEAD
-=======
 * Updated RouteDEM to allow for file suffixes, finer control over what DEM routing algorithms to run, and removal of the multiple stepped stream threshold classification.
->>>>>>> a67a11e9
 * Redesign/refactor of pollination model. Long term bugs in the model are resolved, managed pollinators added, and many simplifications to the end user's experience.  The updated user's guide chapter is available here: http://data.naturalcapitalproject.org/nightly-build/invest-users-guide/html/croppollination.html
 * Scenario Generator - Rule Based now has an optional input to define a seed.
   This input is used to seed the random shuffling of parcels that have equal
