.. :changelog:

Unreleased Changes
------------------
* Updated Recreation server's database to include metadata from photos taken 
  from 2005-2017 (previous range was 2005-2014). The new range is reflected 
  in the UI. 
* Fixed an issue with the InVEST binary build where binaries on Windows would
  crash with an error saying Python27.dll could not be loaded.
* Fixed an issue in the Rule-Based Scenario Generator UI where vector column
  names from override and constraint layers were not being loaded.  This bug
  caused the field 'UNKNOWN' to be passed to the model, causing an error.
* Fixed an issue with the InVEST UI (all models), where attempting to
  drag-and-drop a directory onto a model input would cause the application to
  crash.
* Fixed an issue with the Fisheries UI where alpha and beta parameter inputs
  were incorrectly disabled for the Ricker recruitment function.
* InVEST now uses a Makefile to automate the build processes.  GNU Make is
  required to use the Makefile.  See ``README.rst`` for instructions on
  building InVEST.  This replaces the old ``pavement.py`` build entrypoint,
  which has been removed.
* Fixed an issue with the InVEST UI (all models), where attempting to
  drag-and-drop a directory onto a model input would cause the application to
  crash.
* Fixed an issue with Forest Carbon Edge Effect where the UI layer was always
  causing the model to run with only the aboveground carbon pool
* Added functionality to the InVEST UI so that ``Dropdown`` inputs can now map
  dropdown values to different output values.
* Fixed an issue in the Crop Production Percentile model that would treat the
  optional AOI vector field as a filename and crash on a run if it were empty.
* Fixing an issue in the Pollination Model that would cause occasional crashes
  due to a missing dependent task; it had previously been patched by setting
  taskgraph to operate in single thread mode. This restores multithreading
  in the pollination model.
<<<<<<< HEAD
* Fixed an issue in the water yield / hydropower model that would skip
  calculation of water demand tables when "water scarcity" was enabled.
=======
* Fixed an issue in the model data of the crop production model where some 
  crops were using incorrect climate bin rasters. Since the error was in the
  data and not the code, users will need to download the most recent version 
  of InVEST's crop model data during the installation step to get the fix.
>>>>>>> 253f7dfa

3.4.4 (2018-03-26)
------------------
* InVEST now requires GDAL 2.0.0 and has been tested up to GDAL 2.2.3. Any API users of InVEST will need to use GDAL version >= 2.0. When upgrading GDAL we noticed slight numerical differences in our test suite in both numerical raster differences, geometry transforms, and occasionally a single pixel difference when using `gdal.RasterizeLayer`. Each of these differences in the InVEST test suite is within a reasonable numerical tolerance and we have updated our regression test suite appropriately. Users comparing runs between previous versions of InVEST may also notice reasonable numerical differences between runs.
* Added a UI keyboard shortcut for showing documentation. On Mac OSX, this will be Command-?. On Windows, GNOME and KDE, this will be F1.
* Patching an issue in NDR that was using the nitrogen subsurface retention efficiency for both nitrogen and phosphorous.
* Fixed an issue with the Seasonal Water Yield model that incorrectly required a rain events table when the climate zone mode was in use.
* Fixed a broken link to local and online user documentation from the Seasonal Water Yield model from the model's user interface.

3.4.3 (2018-03-26)
------------------
* Fixed a critical issue in the carbon model UI that would incorrectly state the user needed a "REDD Priority Raster" when none was required.
* Fixed an issue in annual water yield model that required subwatersheds even though it is an optional field.
* Fixed an issue in wind energy UI that was incorrectly validating most of the inputs.

3.4.2 (2017-12-15)
------------------
* Fixed a cross-platform issue with the UI where logfiles could not be dropped onto UI windows.
* Model arguments loaded from logfiles are now cast to their correct literal value.  This addresses an issue where some models containing boolean inputs could not have their parameters loaded from logfiles.
* Fixed an issue where the Pollination Model's UI required a farm polygon. It should have been optional and now it is.
* Fixing an issue with the documentation and forums links on the InVEST model windows.  The links now correctly link to the documentation page or forums as needed.
* Fixing an issue with the ``FileSystemRunDialog`` where pressing the 'X' button in the corner of the window would close the window, but not reset its state.  The window's state is now reset whenever the window is closed (and the window cannot be closed when the model is running)

3.4.1 (2017-12-11)
------------------
* In the Coastal Blue Carbon model, the ``interest_rate`` parameter has been renamed to ``inflation_rate``.
* Fixed issues with sample parameter sets for InVEST Habitat Quality, Habitat Risk Assessment, Coastal Blue Carbon, and Coastal Blue Carbon Preprocessors.  All sample parameter sets now have the correct paths to the model's input files, and correctly note the name of the model that they apply to.
* Added better error checking to the SDR model for missing `ws_id` and invalid `ws_id` values such as `None` or some non-integer value. Also added tests for the `SDR` validation module.

3.4.0 (2017-12-03)
------------------
* Fixed an issue with most InVEST models where the suffix was not being reflected in the output filenames.  This was due to a bug in the InVEST UI, where the suffix args key was assumed to be ``'suffix'``.  Instances of ``InVESTModel`` now accept a keyword argument to defined the suffix args key.
* Fixed an issue/bug in Seasonal Water Yield that would occur when a user provided a datastack that had nodata values overlapping with valid DEM locations. Previously this would generate an NaN for various biophysical values at that pixel and cascade it downslope. Now any question of nodata on a valid DEM pixel is treated as "0". This will make serious visual artifacts on the output, but should help users pinpoint the source of bad data rather than crash.
* Refactored all but routing components of SDR to use PyGeoprocessing 0.5.0 and laid a consistent raster floating point type of 'float32'. This will cause numerically insignificant differences between older versions of SDR and this one. But differences are well within the tolerance of the overall error of the model and expected error rate of data. Advantages are smaller disk footprint per run, cleaner and more maintainable design, and a slight performance increase.
* Bug fixed in SDR that would align the output raster stack to match with the landcover pixel stack even though the rest of the rasters are scaled and clipped to the DEM.
* When loading parameters from a datastack, parameter set or logfile, the UI will check that the model that created the file being loaded matches the name of the model that is currently running.  If there is a mismatch, a dialog is presented for the user to confirm or cancel the loading of parameters. Logfiles from IUI (which do not have clearly-recorded modelname or InVEST version information) can still have their arguments parsed, but the resulting model name and InVEST version will be set to ``"UNKNOWN"``.
* Data Stack files (``*.invest.json``, ``*.invest.tar.gz``) can now be dragged and dropped on an InVEST model window, which will prompt the UI to load that parameter set.
* Spatial inputs to Coastal Blue Carbon are now aligned as part of the model. This resolves a longstanding issue with the model where inputs would need to perfectly overlap (even down to pixel indices), or else the model would yield strange results.
* The InVEST UI now contains a submenu for opening a recently-opened datastack.  This submenu is automatically populated with the 10 most recently-opened datastacks for the current model.
* Removed vendored ``natcap.invest.dbfpy`` subpackage.
* Removed deprecated ``natcap.invest.fileio`` module.
* Removed ``natcap.invest.iui`` UI subpackage in favor of a new UI framework found at ``natcap.invest.ui``. This new UI features a greatly improved API, good test coverage, support for Qt4 and Qt5, and includes updates to all InVEST models to support validation of model arguments from a python script, independent of the UI.
* Updated core model of seasonal water yield to allow for negative `L_avail`.
* Updated RouteDEM to allow for file suffixes, finer control over what DEM routing algorithms to run, and removal of the multiple stepped stream threshold classification.
* Redesign/refactor of pollination model. Long term bugs in the model are resolved, managed pollinators added, and many simplifications to the end user's experience.  The updated user's guide chapter is available here: http://data.naturalcapitalproject.org/nightly-build/invest-users-guide/html/croppollination.html
* Scenario Generator - Rule Based now has an optional input to define a seed.
  This input is used to seed the random shuffling of parcels that have equal
  priorities.
* InVEST on mac is now distributed as a single application bundle, allowing InVEST to run as expected on mac OSX Sierra.  Individual models are selected and launched from a new launcher window.
* The InVEST CLI now has a GUI model launcher:  ``$ invest launcher``
* Updated the Coastal Blue Carbon model to improve handling of blank lines in input CSV tables and improve memory efficiency of the current implementation.
* Improved the readability of a cryptic error message in Coastal Vulnerability that is normally raised when the depth threshold is too high or the exposure proportion is too low to detect any shoreline segments.
* Adding InVEST HTML documentation to the Mac disk image distribution.
* Upgrading dependency of PyGeoprocessing to 0.3.3.  This fixes a memory leak associated with any model that aggregates rasters over complicated overlapping polygons.
* Adding sample data to Blue Carbon model that were missing.
* Deprecating the InVEST Marine Water Quality model.  This also removes InVEST's dependancy on the pyamg package which has been removed from REQUIREMENTS.TXT.
* Deprecating the ArcGIS-based Coastal Protection model and ArcGIS-based data-preprocessing scripts.  The toolbox and scripts may still be found at https://bitbucket.org/natcap/invest.arcgis.
* Fixing an issue in the carbon edge effect model that caused output values in the shapefile to be rounded to the nearest integer.
* Fixing issue in SDR model that would occasionally cause users to see errors about field widths in the output shapefile generation.
* Updated the erodibility sample raster that ships with InVEST for the SDR model.  The old version was in US units, in this version we convert to SI units as the model requires, and clipped the raster to the extents of the other stack to save disk space.

3.3.3 (2017-02-06)
------------------
* Fixed an issue in the UI where the carbon model wouldn't accept negative numbers in the price increase of carbon.
* RouteDEM no longer produces a "tiled_dem.tif" file since that functionality is being deprecated in PyGeoprocessing.
* Fixing an issue in SDR where the optional drainage layer would not be used in most of the SDR biophysical calculations.
* Refactoring so water yield pixels with Kc and et0 equal to be 0 now yields a 0.0 value of water yield on that pixel rather than nodata.
* Light optimization refactor of wind energy model that improves runtimes in some cases by a factor of 2-3.
* Performance optimizations to HRA that improve runtimes by approximately 30%.
* Fixed a broken UI link to Seasonal Water Yield's user's guide.
* Fixed an issue with DelineateIT that caused ArcGIS users to see both the watershed and inverse watershed polygons when viewing the output of the tool.
* Upgrading dependency to PyGeoprocessing 0.3.2.
* Fixed an issue with SDR that caused the LS factor to be an order of magnitue too high in areas where the slope was greater than 9%.  In our sample case this caused sediment export estimates to be about 6% too high, but in cases where analyses are run over steep slopes the error would have been greater.
* ``paver check`` now warns if the ``PYTHONHOME`` environment variable is set.
* API docs now correctly reflect installation steps needed for python development headers on linux.
* Fixed a side effect in the InVEST user interface that would cause ``tempfile.tempdir`` to be set and then not be reset after a model run is finished.
* The InVEST user interface will now record GDAL/OGR log messages in the log messages window and in the logfile written to the workspace.
* Updated branding and usability of the InVEST installer for Windows, and the Mac Disk Image (.dmg).


3.3.2 (2016-10-17)
------------------
* Partial test coverage for HRA model.
* Full test coverage for Overlap Analysis model.
* Full test coverage for Finfish Aquaculture.
* Full test coverage for DelineateIT.
* Full test coverage for RouteDEM.
* Fixed an issue in Habitat Quality where an error in the sample table or malformed threat raster names would display a confusing message to the user.
* Full test coverage for scenario generator proximity model.
* Patching an issue in seasonal water yield that causes an int overflow error if the user provides a floating point landcover map and the nodata value is outside of the range of an int64.
* Full test coverage for the fisheries model.
* Patched an issue that would cause the Seasonal Water Edge model to crash when the curve number was 100.
* Patching a critical issue with forest carbon edge that would give incorrect results for edge distance effects.
* Patching a minor issue with forest carbon edge that would cause the model to crash if only one  interpolation point were selected.
* Full test coverage for pollination model.
* Removed "farms aggregation" functionality from the InVEST pollination model.
* Full test coverage for the marine water quality model.
* Full test coverage for GLOBIO model.
* Full test coverage for carbon forest edge model.
* Upgraded SciPy dependancy to 0.16.1.
* Patched bug in NDR that would cause a phosphorus density to be reported per pixel rather than total amount of phosporous in a pixel.
* Corrected an issue with the uses of buffers in the euclidean risk function of Habitat Risk Assessment.  (issue #3564)
* Complete code coverage tests for Habitat Quality model.
* Corrected an issue with the ``Fisheries_Inputs.csv`` sample table used by Overlap Analysis.  (issue #3548)
* Major modifications to Terrestrial Carbon model to include removing the harvested wood product pool, uncertainty analysis, and updated efficient raster calculations for performance.
* Fixed an issue in GLOBIO that would cause model runs to crash if the AOI marked as optional was not present.
* Removed the deprecated and incomplete Nearshore Wave and Erosion model (``natcap.invest.nearshore_wave_and_erosion``).
* Removed the deprecated Timber model (``natcap.invest.timber``).
* Fixed an issue where seasonal water yield would raise a divide by zero error if a watershed polygon didn't cover a valid data region.  Now sets aggregation quantity to zero and reports a warning in the log.
* ``natcap.invest.utils.build_file_registry`` now raises a ``ValueError`` if a path is not a string or list of strings.
* Fixed issues in NDR that would indicate invalid values were being processed during runtimes by skipping the invalid calculations in the first place rather than calculating them and discarding after the fact.
* Complete code coverage tests for NDR model.
* Minor (~10% speedup) performance improvements to NDR.
* Added functionality to recreation model so that the `monthly_table.csv` file now receives a file suffix if one is provided by the user.
* Fixed an issue in SDR where the m exponent was calculated incorrectly in many situations resulting in an error of about 1% in total export.
* Fixed an issue in SDR that reported runtime overflow errors during normal processing even though the model completed without other errors.

3.3.1 (2016-06-13)
------------------
* Refactored API documentation for readability, organization by relevant topics, and to allow docs to build on `invest.readthedocs.io <http://invest.readthedocs.io>`_,
* Installation of ``natcap.invest`` now requires ``natcap.versioner``.  If this is not available on the system at runtime, setuptools will make it available at runtime.
* InVEST Windows installer now includes HISTORY.rst as the changelog instead of the old ``InVEST_Updates_<version>`` files.
* Habitat suitability model is generalized and released as an API only accessible model.  It can be found at ``natcap.invest.habitat_suitability.execute``.  This model replaces the oyster habitat suitability model.
    * The refactor of this model requires an upgrade to ``numpy >= 1.11.0``.
* Fixed a crash in the InVEST CLI where calling ``invest`` without a parameter would raise an exception on linux-based systems.  (Issue `#3528 <https://bitbucket.org/natcap/invest/issues/3515>`_)
* Patched an issue in Seasonal Water Yield model where a nodata value in the landcover map that was equal to ``MAX_INT`` would cause an overflow error/crash.
* InVEST NSIS installer will now optionally install the Microsoft Visual C++ 2008 redistributable on Windows 7 or earlier.  This addresses a known issue on Windows 7 systems when importing GDAL binaries (Issue `#3515 <https://bitbucket.org/natcap/invest/issues/3515>`_).  Users opting to install this redistributable agree to abide by the terms and conditions therein.
* Removed the deprecated subpackage ``natcap.invest.optimization``.
* Updated the InVEST license to legally define the Natural Capital Project.
* Corrected an issue in Coastal Vulnerability where an output shapefile was being recreated for each row, and where field values were not being stored correctly.
* Updated Scenario Generator model to add basic testing, file registry support, PEP8 and PEP257 compliance, and to fix several bugs.
* Updated Crop Production model to add a simplified UI, faster runtime, and more testing.

3.3.0 (2016-03-14)
------------------
* Refactored Wind Energy model to use a CSV input for wind data instead of a Binary file.
* Redesigned InVEST recreation model for a single input streamlined interface, advanced analytics, and refactored outputs.  While the model is still based on "photo user days" old model runs are not backward compatable with the new model or interface. See the Recreation Model user's guide chapter for details.
    * The refactor of this model requires an upgrade to ``GDAL >=1.11.0 <2.0`` and ``numpy >= 1.10.2``.
* Removed nutrient retention (water purification) model from InVEST suite and replaced it with the nutrient delivery ratio (NDR) model.  NDR has been available in development relseases, but has now officially been added to the set of Windows Start Menu models and the "under development" tag in its users guide has been removed.  See the InVEST user's guide for details between the differences and advantages of NDR over the old nutrient model.
* Modified NDR by adding a required "Runoff Proxy" raster to the inputs.  This allows the model to vary the relative intensity of nutrient runoff based on varying precipitation variability.
* Fixed a bug in the Area Change rule of the Rule-Based Scenario Generator, where units were being converted incorrectly. (Issue `#3472 <https://bitbucket.org/natcap/invest/issues/3472>`_) Thanks to Fosco Vesely for this fix.
* InVEST Seasonal Water Yield model released.
* InVEST Forest Carbon Edge Effect model released.
* InVEST Scenario Generator: Proximity Based model released and renamed the previous "Scenario Generator" to "Scenario Generator: Rule Based".
* Implemented a blockwise exponential decay kernel generation function, which is now used in the Pollination and Habitat Quality models.
* GLOBIO now uses an intensification parameter and not a map to average all agriculture across the GLOBIO 8 and 9 classes.
* GLOBIO outputs modified so core outputs are in workspace and intermediate outputs are in a subdirectory called 'intermediate_outputs'.
* Fixed a crash with the NDR model that could occur if the DEM and landcover maps were different resolutions.
* Refactored all the InVEST model user interfaces so that Workspace defaults to the user's home "Documents" directory.
* Fixed an HRA bug where stessors with a buffer of zero were being buffered by 1 pixel
* HRA enhancement which creates a common raster to burn all input shapefiles onto, ensuring consistent alignment.
* Fixed an issue in SDR model where a landcover map that was smaller than the DEM would create extraneous "0" valued cells.
* New HRA feature which allows for "NA" values to be entered into the "Ratings" column for a habitat / stressor pair in the Criteria Ratings CSV. If ALL ratings are set to NA, the habitat / stressor will be treated as having no interaction. This means in the model, that there will be no overlap between the two sources. All rows parameters with an NA rating will not be used in calculating results.
* Refactored Coastal Blue Carbon model for greater speed, maintainability and clearer documentation.
* Habitat Quality bug fix when given land cover rasters with different pixel sizes than threat rasters. Model would use the wrong pixel distance for the convolution kernel.
* Light refactor of Timber model. Now using CSV input attribute file instead of DBF file.
* Fixed clipping bug in Wave Energy model that was not properly clipping polygons correctly. Found when using global data.
* Made the following changes / updates to the coastal vulnerability model:
    * Fixed a bug in the model where the geomorphology ranks were not always being used correctly.
    * Removed the HTML summary results output and replaced with a link to a dashboard that helps visualize and interpret CV results.
    * Added a point shapefile output: 'outputs/coastal_exposure.shp' that is a shapefile representation of the corresponding CSV table.
    * The model UI now requires the 'Relief' input. No longer optional.
    * CSV outputs and Shapefile outputs based on rasters now have x, y coorinates of the center of the pixel instead of top left of the pixel.
* Turning setuptools' zip_safe to False for consistency across the Natcap Namespace.
* GLOBIO no longer requires user to specify a keyfield in the AOI.
* New feature to GLOBIO to summarize MSA by AOI.
* New feature to GLOBIO to use a user defined MSA parameter table to do the MSA thresholds for infrastructure, connectivity, and landuse type
* Documentation to the GLOBIO code base including the large docstring for 'execute'.

3.2.0 (2015-05-31)
------------------
InVEST 3.2.0 is a major release with the addition of several experimental models and tools as well as an upgrade to the PyGeoprocessing core:

* Upgrade to PyGeoprocessing v0.3.0a1 for miscelaneous performance improvements to InVEST's core geoprocessing routines.
* An alpha unstable build of the InVEST crop production model is released with partial documentation and sample data.
* A beta build of the InVEST fisheries model is released with documentation and sample data.
* An alpha unstable build of the nutrient delivery ratio (NDR) model is available directly under InVEST's instalation directory at  ``invest-x86/invest_ndr.exe``; eventually this model will replace InVEST's current "Nutrient" model.  It is currently undocumented and unsupported but inputs are similar to that of InVEST's SDR model.
* An alpha unstable build of InVEST's implementation of GLOBIO is available directly under InVEST's instalation directory at ``invest-x86/invest_globio.exe``.  It is currently undocumented but sample data are provided.
* DelinateIT, a watershed delination tool based on PyGeoprocessing's d-infinity flow algorithm is released as a standalone tool in the InVEST repository with documentation and sample data.
* Miscelaneous performance patches and bug fixes.

3.1.3 (2015-04-23)
------------------
InVEST 3.1.3 is a hotfix release patching a memory blocking issue resolved in PyGeoprocessing version 0.2.1.  Users might have experienced slow runtimes on SDR or other routed models.

3.1.2 (2015-04-15)
------------------
InVEST 3.1.2 is a minor release patching issues mostly related to the freshwater routing models and signed GDAL Byte datasets.

* Patching an issue where some projections were not regognized and InVEST reported an UnprojectedError.
* Updates to logging that make it easier to capture logging messages when scripting InVEST.
* Shortened water yield user interface height so it doesn't waste whitespace.
* Update PyGeoprocessing dependency to version 0.2.0.
* Fixed an InVEST wide issue related to bugs stemming from the use of signed byte raster inputs that resulted in nonsensical outputs or KeyErrors.
* Minor performance updates to carbon model.
* Fixed an issue where DEMS with 32 bit ints and INT_MAX as the nodata value nodata value incorrectly treated the nodata value in the raster as a very large DEM value ultimately resulting in rasters that did not drain correctly and empty flow accumulation rasters.
* Fixed an issue where some reservoirs whose edges were clipped to the edge of the watershed created large plateaus with no drain except off the edge of the defined raster.  Added a second pass in the plateau drainage algorithm to test for these cases and drains them to an adjacent nodata area if they occur.
* Fixed an issue in the Fisheries model where the Results Suffix input was invariably initializing to an empty string.
* Fixed an issue in the Blue Carbon model that prevented the report from being generated in the outputs file.

3.1.1 (2015-03-13)
------------------
InVEST 3.1.1 is a major performance and memory bug patch to the InVEST toolsuite.  We recommend all users upgrade to this version.

* Fixed an issue surrounding reports of SDR or Nutrient model outputs of zero values, nodata holes, excessive runtimes, or out of memory errors.  Some of those problems happened to be related to interesting DEMs that would break the flat drainage algorithm we have inside RouteDEM that adjusted the heights of those regions to drain away from higher edges and toward lower edges, and then pass the height adjusted dem to the InVEST model to do all its model specific calculations.  Unfortunately this solution was not amenable to some degenerate DEM cases and we have now adjusted the algorithm to treat each plateau in the DEM as its own separate region that is processed independently from the other regions. This decreases memory use so we never effectively run out of memory at a minor hit to overall runtime.  We also now adjust the flow direction directly instead of adjust the dem itself.  This saves us from having to modify the DEM and potentially get it into a state where a drained plateau would be higher than its original pixel neighbors that used to drain into it.

There are side effects that result in sometimes large changes to un calibrated runs of SDR or nutrient.  These are related to slightly different flow directions across the landscape and a bug fix on the distance to stream calculation.

* InVEST geoprocessing now uses the PyGeoprocessing package (v0.1.4) rather than the built in functionality that used to be in InVEST.  This will not affect end users of InVEST but may be of interest to users who script InVEST calls who want a standalone Python processing package for raster stack math and hydrological routing.  The project is hosted at https://bitbucket.org/richpsharp/pygeoprocessing.

* Fixed an marine water quality issue where users could input AOIs that were unprojected, but output pixel sizes were specified in meters.  Really the output pixel size should be in the units of the polygon and are now specified as such.  Additionally an exception is raised if the pixel size is too small to generate a numerical solution that is no longer a deep scipy error.

* Added a suffix parameter to the timber and marine water quality models that append a user defined string to the output files; consistent with most of the other InVEST models.

* Fixed a user interface issue where sometimes the InVEST model run would not open a windows explorer to the user's workspace.  Instead it would open to C:\User[..]\My Documents.  This would often happen if there were spaces in the the workspace name or "/" characters in the path.

* Fixed an error across all InVEST models where a specific combination of rasters of different cell sizes and alignments and unsigned data types could create errors in internal interpolation of the raster stacks.  Often these would appear as 'KeyError: 0' across a variety of contexts.  Usually the '0' was an erroneous value introduced by a faulty interpolation scheme.

* Fixed a MemoryError that could occur in the pollination and habitat quality models when the the base landcover map was large and the biophysical properties table allowed the effect to be on the order of that map.  Now can use any raster or range values with only a minor hit to runtime performance.

* Fixed a serious bug in the plateau resolution algorithm that occurred on DEMs with large plateau areas greater than 10x10 in size.  The underlying 32 bit floating point value used to record small height offsets did not have a large enough precision to differentiate between some offsets thus creating an undefined flow direction and holes in the flow accumulation algorithm.

* Minor performance improvements in the routing core, in some cases decreasing runtimes by 30%.

* Fixed a minor issue in DEM resolution that occurred when a perfect plateau was encountered.  Rather that offset the height so the plateau would drain, it kept the plateau at the original height.  This occurred because the uphill offset was nonexistent so the algorithm assumed no plateau resolution was needed.  Perfect plateaus now drain correctly.  In practice this kind of DEM was encountered in areas with large bodies of water where the remote sensing algorithm would classify the center of a lake 1 meter higher than the rest of the lake.

* Fixed a serious routing issue where divergent flow directions were not getting accumulated 50% of the time. Related to a division speed optimization that fell back on C-style modulus which differs from Python.

* InVEST SDR model thresholded slopes in terms of radians, not percent thus clipping the slope tightly between 0.001 and 1%.  The model now only has a lower threshold of 0.00005% for the IC_0 factor, and no other thresholds.  We believe this was an artifact left over from an earlier design of the model.


* Fixed a potential memory inefficiency in Wave Energy Model when computing the percentile rasters. Implemented a new memory efficient percentile algorithm and updated the outputs to reflect the new open source framework of the model. Now outputting csv files that describe the ranges and meaning of the percentile raster outputs.

* Fixed a bug in Habitat Quality where the future output "quality_out_f.tif" was not reflecting the habitat value given in the sensitivity table for the specified landcover types.


3.1.0 (2014-11-19)
------------------
InVEST 3.1.0 (http://www.naturalcapitalproject.org/download.html) is a major software and science milestone that includes an overhauled sedimentation model, long awaited fixes to exponential decay routines in habitat quality and pollination, and a massive update to the underlying hydrological routing routines.  The updated sediment model, called SDR (sediment delivery ratio), is part of our continuing effort to improve the science and capabilities of the InVEST tool suite.  The SDR model inputs are backwards comparable with the InVEST 3.0.1 sediment model with two additional global calibration parameters and removed the need for the retention efficiency parameter in the biophysical table; most users can run SDR directly with the data they have prepared for previous versions.  The biophysical differences between the models are described in a section within the SDR user's guide and represent a superior representation of the hydrological connectivity of the watershed, biophysical parameters that are independent of cell size, and a more accurate representation of sediment retention on the landscape.  Other InVEST improvements to include standard bug fixes, performance improvements, and usability features which in part are described below:

* InVEST Sediment Model has been replaced with the InVEST Sediment Delivery Ratio model.  See the SDR user's guide chapter for the difference between the two.
* Fixed an issue in the pollination model where the exponential decay function decreased too quickly.
* Fixed an issue in the habitat quality model where the exponential decay function decreased too quickly and added back linear decay as an option.
* Fixed an InVEST wide issue where some input rasters that were signed bytes did not correctly map to their negative nodata values.
* Hydropower input rasters have been normalized to the LULC size so sampling error is the same for all the input watersheds.
* Adding a check to make sure that input biophysical parameters to the water yield model do not exceed invalid scientific ranges.
* Added a check on nutrient retention in case the upstream water yield was less than 1 so that the log value did not go negative.  In that case we clamp upstream water yield to 0.
* A KeyError issue in hydropower was resolved that occurred when the input rasters were at such a coarse resolution that at least one pixel was completely contained in each watershed.  Now a value of -9999 will be reported for watersheds that don't contain any valid data.
* An early version of the monthly water yield model that was erroneously included in was in the installer; it was removed in this version.
* Python scripts necessary for running the ArcGIS version of Coastal Protection were missing.  They've since been added back to the distribution.
* Raster calculations are now processed by raster block sizes.  Improvements in raster reads and writes.
* Fixed an issue in the routing core where some wide DEMs would cause out of memory errors.
* Scenario generator marked as stable.
* Fixed bug in HRA where raster extents of shapefiles were not properly encapsulating the whole AOI.
* Fixed bug in HRA where any number of habitats over 4 would compress the output plots. Now extends the figure so that all plots are correctly scaled.
* Fixed a bug in HRA where the AOI attribute 'name' could not be an int. Should now accept any type.
* Fixed bug in HRA which re-wrote the labels if it was run immediately without closing the UI.
* Fixed nodata masking bug in Water Yield when raster extents were less than that covered by the watershed.
* Removed hydropower calibration parameter form water yield model.
* Models that had suffixes used to only allow alphanumeric characters.  Now all suffix types are allowed.
* A bug in the core platform that would occasionally cause routing errors on irregularly pixel sized rasters was fixed.  This often had the effect that the user would see broken streams and/or nodata values scattered through sediment or nutrient results.
* Wind Energy:
        * Added new framework for valuation component. Can now input a yearly price table that spans the lifetime of the wind farm. Also if no price table is made, can specify a price for energy and an annual rate of change.
        * Added new memory efficient distance transform functionality
        * Added ability to leave out 'landing points' in 'grid connection points' input. If not landing points are found, it will calculate wind farm directly to grid point distances
* Error message added in Wave Energy if clip shape has no intersection
* Fixed an issue where the data type of the nodata value in a raster might be different than the values in the raster.  This was common in the case of 64 bit floating point values as nodata when the underlying raster was 32 bit.  Now nodata values are cast to the underlying types which improves the reliability of many of the InVEST models.


3.0.1 (2014-05-19)
------------------
* Blue Carbon model released.

* HRA UI now properly reflects that the Resolution of Analysis is in meters, not meters squared, and thus will be applied as a side length for a raster pixel.

* HRA now accepts CSVs for ratings scoring that are semicolon separated as well as comma separated.

* Fixed a minor bug in InVEST's geoprocessing aggregate core that now consistently outputs correct zonal stats from the underlying pixel level hydro outputs which affects the water yield, sediment, and nutrient models.

* Added compression to InVEST output geotiff files.  In most cases this reduces output disk usage by a factor of 5.

* Fixed an issue where CSVs in the sediment model weren't open in universal line read mode.

* Fixed an issue where approximating whether pixel edges were the same size was not doing an approximately equal function.

* Fixed an issue that made the CV model crash when the coastline computed from the landmass didn't align perfectly with that defined in the geomorphology layer.

* Fixed an issue in the CV model where the intensity of local wave exposure was very low, and yielded zero local wave power for the majority of coastal segments.

* Fixed an issue where the CV model crashes if a coastal segment is at the edge of the shore exposure raster.

* Fixed the exposure of segments surrounded by land that appeared as exposed when their depth was zero.

* Fixed an issue in the CV model where the natural habitat values less than 5 were one unit too low, leading to negative habitat values in some cases.

* Fixed an exponent issue in the CV model where the coastal vulnerability index was raised to a power that was too high.

* Fixed a bug in the Scenic Quality model that prevented it from starting, as well as a number of other issues.

* Updated the pollination model to conform with the latest InVEST geoprocessing standards, resulting in an approximately 33% speedup.

* Improved the UI's ability to remember the last folder visited, and to have all file and folder selection dialogs have access to this information.

* Fixed an issue in Marine Water Quality where the UV points were supposed to be optional, but instead raised an exception when not passed in.

3.0.0 (2014-03-23)
------------------
The 3.0.0 release of InVEST represents a shift away from the ArcGIS to the InVEST standalone computational platform.  The only exception to this shift is the marine coastal protection tier 1 model which is still supported in an ArcGIS toolbox and has no InVEST 3.0 standalone at the moment.  Specific changes are detailed below

* A standalone version of the aesthetic quality model has been developed and packaged along with this release.  The standalone outperforms the ArcGIS equivalent and includes a valuation component.  See the user's guide for details.

* The core water routing algorithms for the sediment and nutrient models have been overhauled.  The routing algorithms now correctly adjust flow in plateau regions, address a bug that would sometimes not route large sections of a DEM, and has been optimized for both run time and memory performance.  In most cases the core d-infinity flow accumulation algorithm out performs TauDEM.  We have also packaged a simple interface to these algorithms in a standalone tool called RouteDEM; the functions can also be referenced from the scripting API in the invest_natcap.routing package.

* The sediment and nutrient models are now at a production level release.  We no longer support the ArcGIS equivalent of these models.

* The sediment model has had its outputs simplified with major changes including the removal of the 'pixel mean' outputs, a direct output of the pixel level export and retention maps, and a single output shapefile whose attribute table contains aggregations of sediment output values.  Additionally all inputs to the sediment biophysical table including p, c, and retention coefficients are now expressed as a proportion between 0 and 1; the ArcGIS model had previously required those inputs were integer values between 0 and 1000.  See the "Interpreting Results" section of sediment model for full details on the outputs.

* The nutrient model has had a similar overhaul to the sediment model including a simplified output structure with many key outputs contained in the attribute table of the shapefile.  Retention coefficients are also expressed in proportions between 0 and 1.  See the "Interpreting Results" section of nutrient model for full details on the outputs.

* Fixed a bug in Habitat Risk Assessment where the HRA module would incorrectly error if a criteria with a 0 score (meant to be removed from the assessment) had a 0 data quality or weight.

* Fixed a bug in Habitat Risk Assessment where the average E/C/Risk values across the given subregion were evaluating to negative numbers.

* Fixed a bug in Overlap Analysis where Human Use Hubs would error if run without inter-activity weighting, and Intra-Activity weighting would error if run without Human Use Hubs.

* The runtime performance of the hydropower water yield model has been improved.

* Released InVEST's implementation of the D-infinity flow algorithm in a tool called RouteDEM available from the start menu.

* Unstable version of blue carbon available.

* Unstable version of scenario generator available.

* Numerous other minor bug fixes and performance enhacnements.



2.6.0 (2013-12-16)
------------------
The 2.6.0 release of InVEST removes most of the old InVEST models from the Arc toolbox in favor of the new InVEST standalone models.  While we have been developing standalone equivalents for the InVEST Arc models since version 2.3.0, this is the first release in which we removed support for the deprecated ArcGIS versions after an internal review of correctness, performance, and stability on the standalones.  Additionally, this is one of the last milestones before the InVEST 3.0.0 release later next year which will transition InVEST models away from strict ArcGIS dependence to a standalone form.

Specifically, support for the following models have been moved from the ArcGIS toolbox to their Windows based standalones: (1) hydropower/water yield, (2) finfish aquaculture, (3) coastal protection tier 0/coastal vulnerability, (4) wave energy, (5) carbon, (6) habitat quality/biodiversity, (7) pollination, (8) timber, and (9) overlap analysis.  Additionally, documentation references to ArcGIS for those models have been replaced with instructions for launching standalone InVEST models from the Windows start menu.

This release also addresses minor bugs, documentation updates, performance tweaks, and new functionality to the toolset, including:

*  A Google doc to provide guidance for scripting the InVEST standalone models: https://docs.google.com/document/d/158WKiSHQ3dBX9C3Kc99HUBic0nzZ3MqW3CmwQgvAqGo/edit?usp=sharing

* Fixed a bug in the sample data that defined Kc as a number between 0 and 1000 instead of a number between 0 and 1.

* Link to report an issue now takes user to the online forums rather than an email address.

* Changed InVEST Sediment model standalone so that retention values are now between 0 and 1 instead of 0 and 100.

* Fixed a bug in Biodiversity where if no suffix were entered output filenames would have a trailing underscore (_) behind them.

* Added documentation to the water purification/nutrient retention model documentation about the standalone outputs since they differ from the ArcGIS version of the model.

* Fixed an issue where the model would try to move the logfile to the workspace after the model run was complete and Windows would erroneously report that the move failed.

* Removed the separation between marine and freshwater terrestrial models in the user's guide.  Now just a list of models.

* Changed the name of InVEST "Biodiversity" model to "Habitat Quality" in the module names, start menu, user's guide, and sample data folders.

* Minor bug fixes, performance enhancements, and better error reporting in the internal infrastructure.

* HRA risk in the unstable standalone is calculated differently from the last release. If there is no spatial overlap within a cell, there is automatically a risk of 0. This also applies to the E and C intermediate files for a given pairing. If there is no spatial overlap, E and C will be 0 where there is only habitat. However, we still create a recovery potential raster which has habitat- specific risk values, even without spatial overlap of a stressor. HRA shapefile outputs for high, medium, low risk areas are now calculated using a user-defined maximum number of overlapping stressors, rather than all potential stressors. In the HTML subregion averaged output, we now attribute what portion of risk to a habitat comes from each habitat-stressor pairing. Any pairings which don't overlap will have an automatic risk of 0.

* Major changes to Water Yield : Reservoir Hydropower Production. Changes include an alternative equation for calculating Actual Evapotranspiration (AET) for non-vegetated land cover types including wetlands. This allows for a more accurate representation of processes on land covers such as urban, water, wetlands, where root depth values aren't applicable. To differentiate between the two equations a column 'LULC_veg' has been added to the Biophysical table in Hydropower/input/biophysical_table.csv. In this column a 1 indicates vegetated and 0 indicates non-vegetated.

* The output structure and outputs have also change in Water Yield : Reservoir Hydropower Production. There is now a folder 'output' that contains all output files including a sub directory 'per_pixel' which has three pixel raster outputs. The subwatershed results are only calculated for the water yield portion and those results can be found as a shapefile, 'subwatershed_results.shp', and CSV file, 'subwatershed_results.csv'. The watershed results can be found in similar files: watershed_results.shp and watershed_results.csv. These two files for the watershed outputs will aggregate the Scarcity and Valuation results as well.

* The evapotranspiration coefficients for crops, Kc, has been changed to a decimal input value in the biophysical table. These values used to be multiplied by 1000 so that they were in integer format, that pre processing step is no longer necessary.

* Changing support from richsharp@stanford.edu to the user support forums at http://ncp-yamato.stanford.edu/natcapforums.

2.5.6 (2013-09-06)
------------------
The 2.5.6 release of InVEST that addresses minor bugs, performance
tweaks, and new functionality of the InVEST standalone models.
Including:

* Change the changed the Carbon biophysical table to use code field
  name from LULC to lucode so it is consistent with the InVEST water
  yield biophysical table.

* Added Monte Carlo uncertainty analysis and documentation to finfish
  aquaculture model.

* Replaced sample data in overlap analysis that was causing the model
  to crash.

* Updates to the overlap analysis user's guide.

* Added preprocessing toolkit available under
  C:\{InVEST install directory}\utils

* Biodiversity Model now exits gracefully if a threat raster is not
  found in the input folder.

* Wind Energy now uses linear (bilinear because its over 2D space?)
  interpolation.

* Wind Energy has been refactored to current API.

* Potential Evapotranspiration input has been properly named to
  Reference Evapotranspiration.

* PET_mn for Water Yield is now Ref Evapotranspiration times Kc
  (evapotranspiration coefficient).

* The soil depth field has been renamed 'depth to root restricting
  layer' in both the hydropower and nutrient retention models.

* ETK column in biophysical table for Water Yield is now Kc.

* Added help text to Timber model.

* Changed the behavior of nutrient retention to return nodata values
  when the mean runoff index is zero.

* Fixed an issue where the hydropower model didn't use the suffix
  inputs.

* Fixed a bug in Biodiversity that did not allow for numerals in the
  threat names and rasters.

* Updated routing algorithm to use a modern algorithm for plateau
  direction resolution.

* Fixed an issue in HRA where individual risk pixels weren't being
  calculated correctly.

* HRA will now properly detect in the preprocessed CSVs when criteria
  or entire habitat-stressor pairs are not desired within an
  assessment.

* Added an infrastructure feature so that temporary files are created
  in the user's workspace rather than at the system level
  folder.  This lets users work in a secondary workspace on a USB
  attached hard drive and use the space of that drive, rather than the
  primary operating system drive.

2.5.5 (2013-08-06)
------------------
The 2.5.5 release of InVEST that addresses minor bugs, performance
tweaks, and new functionality of the InVEST standalone models.  Including:

 * Production level release of the 3.0 Coastal Vulnerability model.
    - This upgrades the InVEST 2.5.4 version of the beta standalone CV
      to a full release with full users guide.  This version of the
      CV model should be used in all cases over its ArcGIS equivalent.

 * Production level release of the Habitat Risk Assessment model.
    - This release upgrades the InVEST 2.5.4 beta version of the
      standalone habitat risk assessment model. It should be used in
      all cases over its ArcGIS equivalent.

 * Uncertainty analysis in Carbon model (beta)
    - Added functionality to assess uncertainty in sequestration and
      emissions given known uncertainty in carbon pool stocks.  Users
      can now specify standard  deviations of carbon pools with
      normal distributions as well as desired uncertainty levels.
      New outputs include masks for regions which both sequester and
      emit carbon with a high probability of confidence.  Please see
      the "Uncertainty Analysis" section of the carbon user's guide
      chapter for more information.

 * REDD+ Scenario Analysis in Carbon model (beta)
    - Additional functionality to assist users evaluating REDD
      and REDD+ scenarios in the carbon model.  The uncertainty analysis
      functionality can also be used with these scenarios.
      Please see the "REDD Scenario Analysis" section of the
      carbon user's guide chapter for more information.

 * Uncertainty analysis in Finfish Aquaculture model (beta)
    - Additionally functionality to account for uncertainty in
      alpha and beta growth parameters as well as histogram
      plots showing the distribution of harvest weights and
      net present value.   Uncertainty analysis is performed
      through Monte Carlo runs that normally sample the
      growth parameters.

 * Streamlined Nutrient Retention model functionality
    - The nutrient retention module no longer requires users to explicitly
      run the water yield model.  The model now seamlessly runs water yield
      during execution.

 * Beta release of the recreation model
    - The recreation is available for beta use with limited documentation.

 * Full release of the wind energy model
    - Removing the 'beta' designation on the wind energy model.


Known Issues:

 * Flow routing in the standalone sediment and nutrient models has a
   bug that prevents routing in some (not all) landscapes.  This bug is
   related to resolving d-infinity flow directions across flat areas.
   We are implementing the solution in Garbrecht and Martx (1997).
   In the meanwhile the sediment and nutrient models are still marked
   as beta until this issue is resolved.

2.5.4 (2013-06-07)
------------------
This is a minor release of InVEST that addresses numerous minor bugs and performance tweaks in the InVEST 3.0 models.  Including:

 * Refactor of Wave Energy Model:
    - Combining the Biophysical and Valuation modules into one.
    - Adding new data for the North Sea and Australia
    - Fixed a bug where elevation values that were equal to or greater than zero
      were being used in calculations.
    - Fixed memory issues when dealing with large datasets.
    - Updated core functions to remove any use of depracated functions

 * Performance updates to the carbon model.

 * Nodata masking fix for rarity raster in Biodiversity Model.
    - When computing rarity from a base landuse raster and current or future
      landuse raster, the intersection of the two was not being properly taken.

 * Fixes to the flow routing algorithms in the sediment and nutrient
   retention models in cases where stream layers were burned in by ArcGIS
   hydro tools.  In those cases streams were at the same elevation and caused
   routing issues.

 * Fixed an issue that affected several InVEST models that occured
   when watershed polygons were too small to cover a pixel.  Excessively
   small watersheds are now handled correctly

 * Arc model deprecation.  We are deprecating the following ArcGIS versions
   of our InVEST models in the sense we recommend ALL users use the InVEST
   standalones over the ArcGIS versions, and the existing ArcGIS versions
   of these models will be removed entirely in the next release.

        * Timber
        * Carbon
        * Pollination
        * Biodiversity
        * Finfish Aquaculture

Known Issues:

 * Flow routing in the standalone sediment and nutrient models has a
   bug that prevents routing in several landscapes.  We're not
   certain of the nature of the bug at the moment, but we will fix by
   the next release.  Thus, sediment and nutrient models are marked
   as (beta) since in some cases the DEM routes correctly.

2.5.3 (2013-03-21)
------------------
This is a minor release of InVEST that fixes an issue with the HRA model that caused ArcGIS versions of the model to fail when calculating habitat maps for risk hotspots. This upgrade is strongly recommended for users of InVEST 2.5.1 or 2.5.2.

2.5.2 (2013-03-17)
------------------
This is a minor release of InVEST that fixes an issue with the HRA sample data that caused ArcGIS versions of the model to fail on the training data.  There is no need to upgrade for most users unless you are doing InVEST training.

2.5.1 (2013-03-12)
------------------
This is a minor release of InVEST that does not add any new models, but
does add additional functionality, stability, and increased performance to
one of the InVEST 3.0 standalones:

  - Pollination 3.0 Beta:
        - Fixed a bug where Windows users of InVEST could run the model, but
          most raster outputs were filled with nodata values.

Additionally, this minor release fixes a bug in the InVEST user interface where
collapsible containers became entirely non-interactive.

2.5.0 (2013-03-08)
------------------
This a major release of InVEST that includes new standalone versions (ArcGIS
is not required) our models as well as additional functionality, stability,
and increased performance to many of the existing models.  This release is
timed to support our group's annual training event at Stanford University.
We expect to release InVEST 2.5.1 a couple of weeks after to address any
software issues that arise during the training.  See the release notes
below for details of the release, and please contact richsharp@stanford.edu
for any issues relating to software:

  - *new* Sediment 3.0 Beta:
      - This is a standalone model that executes an order of magnitude faster
        than the original ArcGIS model, but may have memory issues with
	larger datasets. This fix is scheduled for the 2.5.1 release of InVEST.
      - Uses a d-infinity flow algorithm (ArcGIS version uses D8).
      - Includes a more accurate LS factor.
      - Outputs are now summarized by polygon rather than rasterized polygons.
        Users can view results directly as a table rather than sampling a
	GIS raster.
  - *new* Nutrient 3.0 Beta:
      - This is a standalone model that executes an order of magnitude faster
        than the original ArcGIS model, but may have memory issues with
	larger datasets. This fix is scheduled for the 2.5.1 release of InVEST.
      - Uses a d-infinity flow algorithm (ArcGIS version uses D8).
      - Includes a more accurate LS factor.
      - Outputs are now summarized by polygon rather than rasterized polygons.
        Users can view results directly as a table rather than sampling a
	GIS raster.
  - *new* Wind Energy:
      - A new offshore wind energy model.  This is a standalone-only model
        available under the windows start menu.
  - *new* Recreation Alpha:
      - This is a working demo of our soon to be released future land and near
        shore recreation model.  The model itself is incomplete and should only
	be used as a demo or by NatCap partners that know what they're doing.
  - *new* Habitat Risk Assessment 3.0 Alpha:
      - This is a working demo of our soon to be released 3.0 version of habitat
        risk assessment.  The model itself is incomplete and should only
	be used as a demo or by NatCap partners that know what they're doing.
	Users that need to use the habitat risk assessment should use the ArcGIS
	version of this model.

  - Improvements to the InVEST 2.x ArcGIS-based toolset:
      - Bug fixes to the ArcGIS based Coastal Protection toolset.

  - Removed support for the ArcGIS invest_VERSION.mxd map.  We expect to
    transition the InVEST toolset exclusive standalone tools in a few months.  In
    preparation of this we are starting to deprecate parts of our old ArcGIS
    toolset including this ArcMap document.  The InVEST ArcToolbox is still
    available in C:\InVEST_2_5_0\invest_250.tbx.

  - Known issues:

    - The InVEST 3.0 standalones generate open source GeoTiffs as
      outputs rather than the proprietary ESRI Grid format.  ArcGIS 9.3.1
      occasionally displays these rasters incorrectly.  We have found
      that these layers can be visualized in ArcGIS 9.3.1 by following
      convoluted steps: Right Click on the layer and select Properties; click on
      the Symbology tab; select Stretch, agree to calculate a histogram (this will
      create an .aux file that Arc can use for visualization), click "Ok", remove
      the raster from the layer list, then add it back. As an alternative, we
      suggest using an open source GIS Desktop Tool like Quantum GIS or ArcGIS
      version 10.0 or greater.

   - The InVEST 3.0 carbon model will generate inaccurate sequestration results
     if the extents of the current and future maps don't align.  This will be
     fixed in InVEST 2.5.1; in the meanwhile a workaround is to clip both LULCs
     so they have identical overlaps.

   - A user reported an unstable run of InVEST 3.0 water yield.  We are not
     certain what is causing the issue, but we do have a fix that will go out
     in InVEST 2.5.1.

   - At the moment the InVEST standalones do not run on Windows XP.  This appears
     to be related to an incompatibility between Windows XP and GDAL, the an open
     source gis library we use to create and read GIS data.  At the moment we are
     uncertain if we will be able to fix this bug in future releases, but will
     pass along more information in the future.

2.4.5 (2013-02-01)
------------------
This is a minor release of InVEST that does not add any new models, but
does add additional functionality, stability, and increased performance to
many of the InVEST 3.0 standalones:

  - Pollination 3.0 Beta:
      - Greatly improved memory efficiency over previous versions of this model.
      - 3.0 Beta Pollination Biophysical and Valuation have been merged into a
        single tool, run through a unified user interface.
      - Slightly improved runtime through the use of newer core InVEST GIS libraries.
      - Optional ability to weight different species individually.  This feature
        adds a column to the Guilds table that allows the user to specify a
        relative weight for each species, which will be used before combining all
        species supply rasters.
      - Optional ability to aggregate pollinator abundances at specific points
        provided by an optional points shapefile input.
      - Bugfix: non-agricultural pixels are set to a value of 0.0 to indicate no
        value on the farm value output raster.
      - Bugfix: sup_val_<beename>_<scenario>.tif rasters are now saved to the
        intermediate folder inside the user's workspace instead of the output
        folder.
  - Carbon Biophysical 3.0 Beta:
        * Tweaked the user interface to require the user to
          provide a future LULC raster when the 'Calculate Sequestration' checkbox
          is checked.
        * Fixed a bug that restricted naming of harvest layers.  Harvest layers are
          now selected simply by taking the first available layer.
  - Better memory efficiency in hydropower model.
  - Better support for unicode filepaths in all 3.0 Beta user interfaces.
  - Improved state saving and retrieval when loading up previous-run parameters
    in all 3.0 Beta user interfaces.
  - All 3.0 Beta tools now report elapsed time on completion of a model.
  - All 3.0 Beta tools now provide disk space usage reports on completion of a
    model.
  - All 3.0 Beta tools now report arguments at the top of each logfile.
  - Biodiversity 3.0 Beta: The half-saturation constant is now allowed to be a
    positive floating-point number.
  - Timber 3.0 Beta: Validation has been added to the user interface for this
    tool for all tabular and shapefile inputs.
  - Fixed some typos in Equation 1 in the Finfish Aquaculture user's guide.
  - Fixed a bug where start menu items were not getting deleted during an InVEST
    uninstall.
  - Added a feature so that if the user selects to download datasets but the
    datasets don't successfully download the installation alerts the user and
    continues normally.
  - Fixed a typo with tau in aquaculture guide, originally said 0.8, really 0.08.

  - Improvements to the InVEST 2.x ArcGIS-based toolset:
      - Minor bugfix to Coastal Vulnerability, where an internal unit of
        measurements was off by a couple digits in the Fetch Calculator.
      - Minor fixes to various helper tools used in InVEST 2.x models.
      - Outputs for Hargreaves are now saved as geoTIFFs.
      - Thornwaite allows more flexible entering of hours of sunlight.

2.4.4 (2012-10-24)
------------------
- Fixes memory errors experienced by some users in the Carbon Valuation 3.0 Beta model.
- Minor improvements to logging in the InVEST User Interface
- Fixes an issue importing packages for some officially-unreleased InVEST models.

2.4.3 (2012-10-19)
------------------
- Fixed a minor issue with hydropower output vaulation rasters whose statistics were not pre-calculated.  This would cause the range in ArcGIS to show ther rasters at -3e38 to 3e38.
- The InVEST installer now saves a log of the installation process to InVEST_<version>\install_log.txt
- Fixed an issue with Carbon 3.0 where carbon output values were incorrectly calculated.
- Added a feature to Carbon 3.0 were total carbon stored and sequestered is output as part of the running log.
- Fixed an issue in Carbon 3.0 that would occur when users had text representations of floating point numbers in the carbon pool dbf input file.
- Added a feature to all InVEST 3.0 models to list disk usage before and after each run and in most cases report a low free space error if relevant.

2.4.2 (2012-10-15)
------------------
- Fixed an issue with the ArcMap document where the paths to default data were not saved as relative paths.  This caused the default data in the document to not be found by ArcGIS.
- Introduced some more memory-efficient processing for Biodiversity 3.0 Beta.  This fixes an out-of-memory issue encountered by some users when using very large raster datasets as inputs.

2.4.1 (2012-10-08)
------------------
- Fixed a compatibility issue with ArcGIS 9.3 where the ArcMap and ArcToolbox were unable to be opened by Arc 9.3.

2.4.0 (2012-10-05)
------------------
Changes in InVEST 2.4.0

General:

This is a major release which releases two additional beta versions of the
InVEST models in the InVEST 3.0 framework.  Additionally, this release
introduces start menu shortcuts for all available InVEST 3.0 beta models.
Existing InVEST 2.x models can still be found in the included Arc toolbox.

Existing InVEST models migrated to the 3.0 framework in this release
include:

- Biodiversity 3.0 Beta
    - Minor bug fixes and usability enhancements
    - Runtime decreased by a factor of 210
- Overlap Analysis 3.0 Beta
    - In most cases runtime decreased by at least a factor of 15
    - Minor bug fixes and usability enhancements
    - Split into two separate tools:
        * Overlap Analysis outputs rasters with individually-weighted pixels
        * Overlap Analysis: Management Zones produces a shapefile output.
    - Updated table format for input activity CSVs
    - Removed the "grid the seascape" step

Updates to ArcGIS models:

- Coastal vulnerability
    - Removed the "structures" option
    - Minor bug fixes and usability enhancements
- Coastal protection (erosion protection)
    - Incorporated economic valuation option
    - Minor bug fixes and usability enhancements

Additionally there are a handful of minor fixes and feature
enhancements:

- InVEST 3.0 Beta standalones (identified by a new InVEST icon) may be run
  from the Start Menu (on windows navigate to
  Start Menu -> All Programs -> InVEST 2.4.0
- Bug fixes for the calculation of raster statistics.
- InVEST 3.0 wave energy no longer requires an AOI for global runs, but
  encounters memory issues on machines with less than 4GB of RAM.  This
  is a known issue that will be fixed in a minor release.
- Minor fixes to several chapters in the user's guide.
- Minor bug fix to the 3.0 Carbon model: harvest maps are no longer required
  inputs.
- Other minor bug fixes and runtime performance tweaks in the 3.0 framework.
- Improved installer allows users to remove InVEST from the Windows Add/Remove
  programs menu.
- Fixed a visualization bug with wave energy where output rasters did not have the min/max/stdev calculations on them.  This made the default visualization in arc be a gray blob.

2.3.0 (2012-08-02)
------------------
Changes in InVEST 2.3.0

General:

This is a major release which releases several beta versions of the
InVEST models in the InVEST 3.0 framework.  These models run as
standalones, but a GIS platform is needed to edit and view the data
inputs and outputs.  Until InVEST 3.0 is released the original ArcGIS
based versions of these tools will remain the release.

Existing InVEST models migrated to the 3.0 framework in this release
include:

- Reservoir Hydropower Production 3.0 beta
    - Minor bug fixes.
- Finfish Aquaculture
    - Minor bug fixes and usability enhancements.
- Wave Energy 3.0 beta
    - Runtimes for non-global runs decreased by a factor of 7
    - Minor bugs in interpolation that exist in the 2.x model is fixed in
      3.0 beta.
- Crop Pollination 3.0 beta
    - Runtimes decreased by a factor of over 10,000

This release also includes the new models which only exist in the 3.0
framework:

- Marine Water Quality 3.0 alpha with a preliminary  user's guide.

InVEST models in the 3.0 framework from previous releases that now
have a standalone executable include:

- Managed Timber Production Model
- Carbon Storage and Sequestration

Additionally there are a handful of other minor fixes and feature
enhancements since the previous release:

- Minor bug fix to 2.x sedimentation model that now correctly
  calculates slope exponentials.
- Minor fixes to several chapters in the user's guide.
- The 3.0 version of the Carbon model now can value the price of carbon
  in metric tons of C or CO2.
- Other minor bug fixes and runtime performance tweaks in the 3.0 framework.

2.2.2 (2012-03-03)
------------------
Changes in InVEST 2.2.2

General:

This is a minor release which fixes the following defects:

-Fixed an issue with sediment retention model where large watersheds
 allowed loading per cell was incorrectly rounded to integer values.

-Fixed bug where changing the threshold didn't affect the retention output
 because function was incorrectly rounded to integer values.

-Added total water yield in meters cubed to to output table by watershed.

-Fixed bug where smaller than default (2000) resolutions threw an error about
 not being able to find the field in "unitynew".  With non-default resolution,
 "unitynew" was created without an attribute table, so one was created by
 force.

-Removed mention of beta state and ecoinformatics from header of software
 license.

-Modified overlap analysis toolbox so it reports an error directly in the
 toolbox if the workspace name is too long.

2.2.1 (2012-01-26)
------------------
Changes in InVEST 2.2.1

General:

This is a minor release which fixes the following defects:

-A variety of miscellaneous bugs were fixed that were causing crashes of the Coastal Protection model in Arc 9.3.
-Fixed an issue in the Pollination model that was looking for an InVEST1005 directory.
-The InVEST "models only" release had an entry for the InVEST 3.0 Beta tools, but was missing the underlying runtime.  This has been added to the models only 2.2.1 release at the cost of a larger installer.
-The default InVEST ArcMap document wouldn't open in ArcGIS 9.3.  It can now be opened by Arc 9.3 and above.
-Minor updates to the Coastal Protection user's guide.

2.2.0 (2011-12-22)
------------------
In this release we include updates to the habitat risk assessment
model, updates to Coastal Vulnerability Tier 0 (previously named
Coastal Protection), and a new tier 1 Coastal Vulnerability tool.
Additionally, we are releasing a beta version of our 3.0 platform that
includes the terrestrial timber and carbon models.

See the "Marine Models" and "InVEST 3.0 Beta" sections below for more details.

**Marine Models**

1. Marine Python Extension Check

   This tool has been updated to include extension requirements for the new
   Coastal Protection T1 model.  It also reflects changes to the Habitat Risk
   Assessment and Coastal Protection T0 models, as they no longer require the
   PythonWin extension.

2. Habitat Risk Assessment (HRA)

   This model has been updated and is now part of three-step toolset.  The
   first step is a new Ratings Survey Tool which eliminates the need for
   Microsoft Excel when users are providing habitat-stressor ratings.  This
   Survey Tool now allows users to up- and down-weight the importance of
   various criteria.  For step 2, a copy of the Grid the Seascape tool has been
   placed in the HRA toolset.  In the last step, users will run the HRA model
   which includes the following updates:

   - New habitat outputs classifying risk as low, medium, and high
   - Model run status updates (% complete) in the message window
   - Improved habitat risk plots embedded in the output HTML

3. Coastal Protection

   This module is now split into sub-models, each with two parts.  The first
   sub-model is Coastal Vulnerability (Tier 0) and the new addition is Coastal
   Protection (Tier 1).

   Coastal Vulnerability (T0)
   Step 1) Fetch Calculator - there are no updates to this tool.
   Step 2) Vulnerability Index

   - Wave Exposure: In this version of the model, we define wave exposure for
     sites facing the open ocean as the maximum of the weighted average of
     wave's power coming from the ocean or generated by local winds.  We
     weight wave power coming from each of the 16 equiangular sector by the
     percent of time that waves occur in that sector, and based on whether or
     not fetch in that sector exceeds 20km.  For sites that are sheltered, wave
     exposure is the average of wave power generated by the local storm winds
     weighted by the percent occurrence of those winds in each sector.  This
     new method takes into account the seasonality of wind and wave patterns
     (storm waves generally come from a preferential direction), and helps
     identify regions that are not exposed to powerful waves although they are
     open to the ocean (e.g. the leeside of islands).

   - Natural Habitats: The ranking is now computed using the rank of all
     natural habitats present in front of a segment, and we weight the lowest
     ranking habitat 50% more than all other habitats.  Also, rankings and
     protective distance information are to be provided by CSV file instead of
     Excel.  With this new method, shoreline segments that have more habitats
     than others will have a lower risk of inundation and/or erosion during
     storms.

   - Structures: The model has been updated to now incorporate the presence of
     structures by decreasing the ranking of shoreline segments that adjoin
     structures.

   Coastal Protection (T1) - This is a new model which plots the amount of
   sandy beach erosion or consolidated bed scour that backshore regions
   experience in the presence or absence of natural habitats.  It is composed
   of two steps: a Profile Generator and Nearshore Waves and Erosion.  It is
   recommended to run the Profile Generator before the Nearshore Waves and
   Erosion model.

   Step 1) Profile Generator:  This tool helps the user generate a 1-dimensional
   bathymetric and topographic profile perpendicular to the shoreline at the
   user-defined location.  This model provides plenty of guidance for building
   backshore profiles for beaches, marshes and mangroves.  It will help users
   modify bathymetry profiles that they already have, or can generate profiles
   for sandy beaches if the user has not bathymetric data.  Also, the model
   estimates and maps the location of natural habitats present in front of the
   region of interest.  Finally, it provides sample wave and wind data that
   can be later used in the Nearshore Waves and Erosion model, based on
   computed fetch values and default Wave Watch III data.

   Step 2) Nearshore Waves and Erosion: This model estimates profiles of beach
   erosion or values of rates of consolidated bed scour at a site as a function
   of the type of habitats present in the area of interest.  The model takes
   into account the protective effects of vegetation, coral and oyster reefs,
   and sand dunes.  It also shows the difference of protection provided when
   those habitats are present, degraded, or gone.

4. Aesthetic Quality

   This model no longer requires users to provide a projection for Overlap
   Analysis.  Instead, it uses the projection from the user-specified Area of
   Interest (AOI) polygon.  Additionally, the population estimates for this
   model have been fixed.

**InVEST 3.0 Beta**

The 2.2.0 release includes a preliminary version of our InVEST 3.0 beta
platform.  It is included as a toolset named "InVEST 3.0 Beta" in the
InVEST220.tbx.  It is currently only supported with ArcGIS 10.  To launch
an InVEST 3.0 beta tool, double click on the desired tool in the InVEST 3.0
toolset then click "Ok" on the Arc toolbox screen that opens. The InVEST 3.0
tool panel has inputs very similar to the InVEST 2.2.0 versions of the tools
with the following modifications:

InVEST 3.0 Carbon:
  * Fixes a minor bug in the 2.2 version that ignored floating point values
    in carbon pool inputs.
  * Separation of carbon model into a biophysical and valuation model.
  * Calculates carbon storage and sequestration at the minimum resolution of
    the input maps.
  * Runtime efficiency improved by an order of magnitude.
  * User interface streamlined including dynamic activation of inputs based
    on user preference, direct link to documentation, and recall of inputs
    based on user's previous run.

InVEST 3.0 Timber:
  * User interface streamlined including dynamic activation of inputs based
    on user preference, direct link to documentation, and recall of inputs
    based on user's previous run.


2.1.1 (2011-10-17)
------------------
Changes in InVEST 2.1.1

General:

This is a minor release which fixes the following defects:

-A truncation error was fixed on nutrient retention and sedimentation model that involved division by the number of cells in a watershed.  Now correctly calculates floating point division.
-Minor typos were fixed across the user's guide.

2.1 Beta (2011-05-11)
---------------------
Updates to InVEST Beta

InVEST 2.1 . Beta

Changes in InVEST 2.1

General:

1.	InVEST versioning
We have altered our versioning scheme.  Integer changes will reflect major changes (e.g. the addition of marine models warranted moving from 1.x to 2.0).  An increment in the digit after the primary decimal indicates major new features (e.g the addition of a new model) or major revisions.  For example, this release is numbered InVEST 2.1 because two new models are included).  We will add another decimal to reflect minor feature revisions or bug fixes.  For example, InVEST 2.1.1 will likely be out soon as we are continually working to improve our tool.
2.	HTML guide
With this release, we have migrated the entire InVEST users. guide to an HTML format.  The HTML version will output a pdf version for use off-line, printing, etc.


**MARINE MODELS**

1.Marine Python Extension Check

-This tool has been updated to allow users to select the marine models they intend to run.  Based on this selection, it will provide a summary of which Python and ArcGIS extensions are necessary and if the Python extensions have been successfully installed on the user.s machine.

2.Grid the Seascape (GS)

-This tool has been created to allow marine model users to generate an seascape analysis grid within a specified area of interest (AOI).

-It only requires an AOI and cell size (in meters) as inputs, and produces a polygon grid which can be used as inputs for the Habitat Risk Assessment and Overlap Analysis models.

3. Coastal Protection

- This is now a two-part model for assessing Coastal Vulnerability.  The first part is a tool for calculating fetch and the second maps the value of a Vulnerability Index, which differentiates areas with relatively high or low exposure to erosion and inundation during storms.

- The model has been updated to now incorporate coastal relief and the protective influence of up to eight natural habitat input layers.

- A global Wave Watch 3 dataset is also provided to allow users to quickly generate rankings for wind and wave exposure worldwide.

4. Habitat Risk Assessment (HRA)

This new model allows users to assess the risk posed to coastal and marine habitats by human activities and the potential consequences of exposure for the delivery of ecosystem services and biodiversity.  The HRA model is suited to screening the risk of current and future human activities in order to prioritize management strategies that best mitigate risk.

5. Overlap Analysis

This new model maps current human uses in and around the seascape and summarizes the relative importance of various regions for particular activities.  The model was designed to produce maps that can be used to identify marine and coastal areas that are most important for human use, in particular recreation and fisheries, but also other activities.

**FRESHWATER MODELS**

All Freshwater models now support ArcMap 10.


Sample data:

1. Bug fix for error in Water_Tables.mdb Biophysical table where many field values were shifted over one column relative to the correct field name.

2. Bug fix for incorrect units in erosivity layer.


Hydropower:

1.In Water Yield, new output tables have been added containing mean biophysical outputs (precipitation, actual and potential evapotranspiration, water yield)  for each watershed and sub-watershed.


Water Purification:

1. The Water Purification Threshold table now allows users to specify separate thresholds for nitrogen and phosphorus.   Field names thresh_n and thresh_p replace the old ann_load.

2. The Nutrient Retention output tables nutrient_watershed.dbf and nutrient_subwatershed.dbf now include a column for nutrient retention per watershed/sub-watershed.

3. In Nutrient Retention, some output file names have changed.

4. The user's guide has been updated to explain more accurately the inclusion of thresholds in the biophysical service estimates.


Sedimentation:

1. The Soil Loss output tables sediment_watershed.dbf and sediment_subwatershed.dbf now include a column for sediment retention per watershed/sub-watershed.

2. In Soil Loss, some output file names have changed.

3. The default input value for Slope Threshold is now 75.

4. The user's guide has been updated to explain more accurately the inclusion of thresholds in the biophysical service estimates.

5. Valuation: Bug fix where the present value was not being applied correctly.





2.0 Beta (2011-02-14)
---------------------
Changes in InVEST 2.0

InVEST 1.005 is a minor release with the following modification:

1. Aesthetic Quality

    This new model allows users to determine the locations from which new nearshore or offshore features can be seen.  It generates viewshed maps that can be used to identify the visual footprint of new offshore development.


2. Coastal Vulnerability

    This new model produces maps of coastal human populations and a coastal exposure to erosion and inundation index map.  These outputs can be used to understand the relative contributions of different variables to coastal exposure and to highlight the protective services offered by natural habitats.


3. Aquaculture

    This new model is used to evaluate how human activities (e.g., addition or removal of farms, changes in harvest management practices) and climate change (e.g., change in sea surface temperature) may affect the production and economic value of aquacultured Atlantic salmon.


4. Wave Energy

    This new model provides spatially explicit information, showing potential areas for siting Wave Energy conversion (WEC) facilities with the greatest energy production and value.  This site- and device-specific information for the WEC facilities can then be used to identify and quantify potential trade-offs that may arise when siting WEC facilities.


5. Avoided Reservoir Sedimentation

    - The name of this model has been changed to the Sediment Retention model.

    - We have added a water quality valuation model for sediment retention. The user now has the option to select avoided dredge cost analysis, avoided water treatment cost analysis or both.  The water quality valuation approach is the same as that used in the Water Purification: Nutrient Retention model.

    - The threshold information for allowed sediment loads (TMDL, dead volume, etc.) are now input in a stand alone table instead of being included in the valuation table. This adjusts the biophysical service output for any social allowance of pollution. Previously, the adjustment was only done in the valuation model.

    - The watersheds and sub-watershed layers are now input as shapefiles instead of rasters.

    - Final outputs are now aggregated to the sub-basin scale. The user must input a sub-basin shapefile. We provide the Hydro 1K dataset as a starting option. See users guide for changes to many file output names.

    - Users are strongly advised not to interpret pixel-scale outputs for hydrological understanding or decision-making of any kind. Pixel outputs should only be used for calibration/validation or model checking.


6. Hydropower Production

    - The watersheds and sub-watershed layers are now input as shapefiles instead of rasters.

    - Final outputs are now aggregated to the sub-basin scale. The user must input a sub-basin shapefile. We provide the Hydro 1K dataset as a starting option. See users guide for changes to many file output names.

    - Users are strongly advised not to interpret pixel-scale outputs for hydrological understanding or decision-making of any kind. Pixel outputs should only be used for calibration/validation or model checking.

    - The calibration constant for each watershed is now input in a stand-alone table instead of being included in the valuation table. This makes running the water scarcity model simpler.


7. Water Purification: Nutrient Retention

    - The threshold information for allowed pollutant levels (TMDL, etc.) are now input in a stand alone table instead of being included in the valuation table. This adjusts the biophysical service output for any social allowance of pollution. Previously, the adjustment was only done in the valuation model.

    - The watersheds and sub-watershed layers are now input as shapefiles instead of rasters.

    - Final outputs are now aggregated to the sub-basin scale. The user must input a sub-basin shapefile. We provide the Hydro 1K dataset as a starting option. See users guide for changes to many file output names.

    - Users are strongly advised not to interpret pixel-scale outputs for hydrological understanding or decision-making of any kind. Pixel outputs should only be used for calibration/validation or model checking.


8. Carbon Storage and Sequestration

    The model now outputs an aggregate sum of the carbon storage.


9. Habitat Quality and Rarity

    This model had an error while running ReclassByACII if the land cover codes were not sorted alphabetically.  This has now been corrected and it sorts the reclass file before running the reclassification

    The model now outputs an aggregate sum of the habitat quality.

10. Pollination

    In this version, the pollination model accepts an additional parameter which indicated the proportion of a crops yield that is attributed to wild pollinators.

<|MERGE_RESOLUTION|>--- conflicted
+++ resolved
@@ -2,9 +2,9 @@
 
 Unreleased Changes
 ------------------
-* Updated Recreation server's database to include metadata from photos taken 
-  from 2005-2017 (previous range was 2005-2014). The new range is reflected 
-  in the UI. 
+* Updated Recreation server's database to include metadata from photos taken
+  from 2005-2017 (previous range was 2005-2014). The new range is reflected
+  in the UI.
 * Fixed an issue with the InVEST binary build where binaries on Windows would
   crash with an error saying Python27.dll could not be loaded.
 * Fixed an issue in the Rule-Based Scenario Generator UI where vector column
@@ -32,15 +32,12 @@
   due to a missing dependent task; it had previously been patched by setting
   taskgraph to operate in single thread mode. This restores multithreading
   in the pollination model.
-<<<<<<< HEAD
 * Fixed an issue in the water yield / hydropower model that would skip
   calculation of water demand tables when "water scarcity" was enabled.
-=======
-* Fixed an issue in the model data of the crop production model where some 
+* Fixed an issue in the model data of the crop production model where some
   crops were using incorrect climate bin rasters. Since the error was in the
-  data and not the code, users will need to download the most recent version 
+  data and not the code, users will need to download the most recent version
   of InVEST's crop model data during the installation step to get the fix.
->>>>>>> 253f7dfa
 
 3.4.4 (2018-03-26)
 ------------------
