.. :changelog:

Unreleased Changes
------------------
<<<<<<< HEAD
* Fixed a ``TypeError`` issue in Seasonal Water Yield that would occur when
  the Land-Use/Land-Cover raster did not have a defined nodata value.  This
  case is now handled correctly.
=======
* The binary build process for InVEST on Windows (which includes binaries
  based on PyInstaller and an NSIS Installer package) has been migrated
  to 32-bit Python 3.6.  The build itself is taking place on AppVeyor, and
  the configuration for this is contained within ``appveyor.yml``.
  Various python scripts involved in the distribution and release processes
  have been updated for compatibility with python 3.6 as a part of this
  migration.
>>>>>>> 89b2b7f5
* Fixed an ``IndexError`` issue in Wave Energy encountered in runs using
  the global wave energy dataset.  This error was the result of an incorrect
  spatial query of points and resulted in some wave energy points being
  double-counted.
* Fixed taskgraph-related issues with Habitat Risk Assessment where
  1) asynchronous mode was failing due to missing task dependencies and
  2) avoided recomputation was confounded by two tasks modifying the same files.
* Fixed an issue with Habitat Quality where the model was incorrectly
  expecting the sensitivity table to have a landcover code of 0.
* The InVEST CLI has been completely rebuilt to divide
  functionality into various topic-specific subcommands.  The various internal
  consumers of this API have been updated accordingly.  ``invest --help`` will
  contain details of the new interface.
* Updated the InVEST Launcher to list the human-readable model names rather
  than the internal model identifiers.
* Updated Coastal Vulnerability Model with significant speedups including
  ~40x speedup for geomorphology process and ~3x speedup for wind exposure process.
  Also saving an intermediate vector with wave energy values and a geomorphology
  vector with points that were assigned the ``geomorphology_fill_value``.
* Updated trove classifiers to indicate support for python versions 2.7, 3.6
  and 3.7.
* Updated all InVEST models to be compatible with a Python 2.7 or a Python 3.6
  environment. Also tested all models against GDAL versions 2.2.4 and 2.4.1.
* Fixed an issue with Habitat Quality where convolutions over threat rasters
  were not excluding nodata values, leading to incorrect outputs.  Nodata values
  are now handled correctly and excluded from the convolution entirely.
* Updated the subpackage ``natcap.invest.ui`` to work with python 3.6 and later
  and also to support the PySide2 bindings to Qt5.
* InVEST Coastal Blue Carbon model now writes out a net present value
  raster for the year of the current landcover, each transition year,
  and the final analysis year (if provided).
* Correcting an issue with InVEST Coastal Blue Carbon where incorrect
  configuration of a nodata value would result in ``-inf`` values in
  output rasters.  Now, any values without a defined reclassification
  rule that make it past validation will be written out as nodata.
* Fixed a bug in Recreation Model that was causing server-side code
  to execute twice for every client-side call.
* Fixed a bug in Recreation model that did not apply ``results_suffix`` to
  the monthly_table.csv output.
* Various fixes in Coastal Vulnerability Model. CSV output files now
  have FID column for joining to vector outputs. ``results_suffix`` can be
  used without triggering task re-execution. Raster processing maintains original
  resolution of the input raster so long as it is projected. Otherwise resamples
  to ``model_resolution``.
* Fixed a bug in Coastal Vulnerability model's task graph that sometimes
  caused an early task to re-execute when it should be deemed pre-calculated.
* Fixed a bug in the pollination model that would cause outputs to be all 0
  rasters if all the ``relative_abundance`` fields in the guild table were
  integers.
* Fixed a file cache flushing issue observed on Debian in
  ``utils.exponential_decay_kernel_raster`` that would cause an exponential
  kernel raster to contain random values rather than expected value.
* Added a new InVEST model: Urban Flood Risk Mitigation.
* Fixed an issue in the SDR model that would cause an unhandled exception
  if either the erosivity or erodibility raster had an undefined nodata value.

3.7.0 (2019-05-09)
------------------
* Refactoring Coastal Vulnerability (CV) model. CV now uses TaskGraph and
  Pygeoprocessing >=1.6.1. The model is now largely vector-based instead of
  raster-based. Fewer input datasets are required for the same functionality.
  Runtime in sycnhronous mode is similar to previous versions, but runtime can
  be reduced with multiprocessing. CV also supports avoided recomputation for
  successive runs in the same workspace, even if a different file suffix is
  used. Output vector files are in CSV and geopackage formats.
* Model User Interface 'Report an Issue' link points to our new
  community.naturalcapitalproject.org
* Correcting an issue with the Coastal Blue Carbon preprocessor where
  using misaligned landcover rasters would cause an exception to be raised.
* Correcting an issue with RouteDEM where runs of the tool with Flow Direction
  enabled would cause the tool to crash if ``n_workers > 0``.
* Correcting an issue with Habitat Quality's error checking where nodata values
  in landcover rasters were not being taken into account.
* Valuation is now an optional component of the InVEST Scenic Quality model.
* Fixing a bug in the percentiles algorithm used by Scenic Quality that
  would result in incorrect visual quality outputs.
* Carbon Model and Crop Production models no longer crash if user-input
  rasters do not have a nodata value defined. In this case these models
  treat all pixel values as valid data.
* Adding bitbucket pipelines and AppVeyor build configurations.
* Refactoring Recreation Model client to use taskgraph and the latest
  pygeoprocessing. Avoided re-computation from taskgraph means that
  successive model runs with the same AOI and gridding option can re-use PUD
  results and avoid server communication entirely. Successive runs with the
  same predictor data will re-use intermediate geoprocessing results.
  Multiprocessing offered by taskgraph means server-side PUD calculations
  and client-side predictor data processing can happen in parallel. Some
  output filenames have changed.
* Upgrading to SDR to use new PyGeoprocessing multiflow routing, DEM pit
  filling, contiguous stream extraction, and TaskGraph integration. This
  also includes a new TaskGraph feature that avoids recomputation by copying
  results from previous runs so long as the expected result would be
  identical. To use this feature, users must execute successive runs of SDR
  in the same workspace but use a different file suffix. This is useful when
  users need to do a parameter study or run scenarios with otherwise minor
  changes to inputs.
* Refactoring Habitat Risk Assessment (HRA) Model to use TaskGraph >= 0.8.2 and
  Pygeoprocessing >= 1.6.1. The HRA Proprocessor is removed and its previous
  functionality was simplified and merged into the HRA model itself.
  The model will no longer generate HTML plots and tables.
* Adding a software update notification button, dialog, and a link to the
  download page on the User Interface when a new InVEST version is available.
* Migrating the subversion sample and test data repositories to Git LFS
  repositories on BitBucket. Update the repository URL and fetch commands on
  Makefile accordingly.
* Fixing a bug in Habitat Quality UI where the absence of the required
  half_saturation_constant variable did not raise an exception.
* Adding encoding='utf-8-sig' to pandas.read_csv() to support
  utils.build_lookup_from_csv() to read CSV files encoded with UTF-8 BOM
  (byte-order mark) properly.

3.6.0 (2019-01-30)
------------------
* Correcting an issue with the InVEST Carbon Storage and Sequestration model
  where filepaths containing non-ASCII characters would cause the model's
  report generation to crash.  The output report is now a UTF-8 document.
* Refactoring RouteDEM to use taskgraph and the latest pygeoprocessing
  (``>=1.5.0``).  RouteDEM now fills hydrological sinks and users have the
  option to use either of the D8 or Multiple Flow Direction (MFD) routing
  algorithms.
* Adding a new input to the InVEST Settings window to allow users to customize
  the value that should be used for the ``n_workers`` parameter in
  taskgraph-enabled models.  This change involves removing the "Number of
  Parallel Workers" input from the model inputs pane for some models in
  favor of this new location.  The default value for this setting is ``-1``,
  indicating synchronous (non-threaded, non-multiprocessing) execution of
  tasks.
* Removing Scenario Generator: Rule-based model.
* Fixing a bug in Hydropower model where watershed aggregations would be incorrect
  if a watershed is partially covering nodata raster values. Nodata values are now
  ignored in zonal statistics. Numerical results change very slightly in the
  case where a watershed only includes a few nodata pixels.
* Adding TaskGraph functionality to GLOBIO model.
* Adding some TaskGraph functionality to Scenario Generator: Proximity.
* Fixing an issue with the InVEST Fisheries model that would prevent the model
  from batch-processing a directory of population tables.  The model will now
  process these files as expected.
* Reimplementing Crop Production models using taskgraph.
* Fixing an issue with Crop Production Regression's result_table.csv where the
  'production_modeled' and '<nutrient>_modeled' values calculated for each crop
  were done so using the same crop raster (e.g. wheat, soybean, and barley values
  were all based on soybean data).
* Hydropower subwatershed results now include all the same metrics as the
  watershed results, with the exception of economic valuation metrics.
* Reimplementing the Hydropower model using taskgraph.
* Reimplementing the Carbon model using taskgraph.
* Fixing an issue with Coastal Blue Carbon validation to allow column names to
  ignore case.
* Updating core carbon forest edge regression data coefficient to drop
  impossible negative coefficients.
* Fixing an issue with the Scenario Generator: Proximity model that would
  raise an exception if no AOI were passed in even though the AOI is optional.
* Removing Overlap Analysis and Overlap Analysis: Management Zones.
* Removing Habitat Suitability.
* Added comprehensive error checking to hydropower model to test for the VERY
  common errors of missing biophysical, demand, and valuation coefficients in
  their respective tables.
* Fixing an issue with Hydropower Water Yield ("Annual Water Yield") where
  valuation would never be triggered when running the model through the User
  Interface. And a related issue where the model would crash if a valuation table
  was provided but a demand table was not. The UI no longer validates that config.
* Fixing an issue with how logging is captured when a model is run through the
  InVEST User Interface.  Now, logging from any thread started by the executor
  thread will be written to the log file, which we expect to aid in debugging.
* Fixing an issue with Scenic Quality where viewpoints outside of the AOI
  were not being properly excluded.  Viewpoints are now excluded correctly.
* The crop production model has been refactored to drop the "aggregate ID"
  concept when summarizing results across an aggregate polygon. The model now
  uses the polygon FIDs internally and externally when producing the result
  summary table.
* Correcting the rating instructions in the criteria rating instructions on how
  the data quality (DQ) and weight should be rated in the HRA Preprocessor.
  A DQ score of 1 should represent better data quality whereas the score of 3 is
  worse data quality. A weight score of 1 is more important, whereas that of 3
  is less important.
* Fixing a case where a zero discount rate and rate of change in the carbon
  model would cause a divide by zero error.

3.5.0 (2018-08-14)
------------------
* Bumped pygeoprocessing requirement to ``pygeoprocessing>=1.2.3``.
* Bumped taskgraph requirement to ``taskgraph>=0.6.1``.
* Reimplemented the InVEST Scenic Quality model.  This new version removes the
  'population' and 'overlap' postprocessing steps, updates the available
  valuation functions and greatly improves the runtime and memory-efficiency of
  the model.  See the InVEST User's Guide chapter for more information.
* Updated Recreation server's database to include metadata from photos taken
  from 2005-2017 (previous range was 2005-2014). The new range is reflected
  in the UI.
* Fixed an issue with the InVEST binary build where binaries on Windows would
  crash with an error saying Python27.dll could not be loaded.
* Fixed an issue in the Rule-Based Scenario Generator UI where vector column
  names from override and constraint layers were not being loaded.  This bug
  caused the field 'UNKNOWN' to be passed to the model, causing an error.
* Fixed an issue with the InVEST UI (all models), where attempting to
  drag-and-drop a directory onto a model input would cause the application to
  crash.
* Coastal Vulnerability UI now specifies a number of reasonable defaults for
  some numeric inputs.
* Fixed an issue with the Fisheries UI where alpha and beta parameter inputs
  were incorrectly disabled for the Ricker recruitment function.
* InVEST now uses a Makefile to automate the build processes.  GNU Make is
  required to use the Makefile.  See ``README.rst`` for instructions on
  building InVEST.  This replaces the old ``pavement.py`` build entrypoint,
  which has been removed.
* Fixed an issue with the InVEST UI (all models), where attempting to
  drag-and-drop a directory onto a model input would cause the application to
  crash.
* Fixed an issue with Forest Carbon Edge Effect where the UI layer was always
  causing the model to run with only the aboveground carbon pool
* Added functionality to the InVEST UI so that ``Dropdown`` inputs can now map
  dropdown values to different output values.
* Fixed an issue in the Crop Production Percentile model that would treat the
  optional AOI vector field as a filename and crash on a run if it were empty.
* Fixing an issue in the Pollination Model that would cause occasional crashes
  due to a missing dependent task; it had previously been patched by setting
  taskgraph to operate in single thread mode. This restores multithreading
  in the pollination model.
* Fixed an issue in the water yield / hydropower model that would skip
  calculation of water demand tables when "water scarcity" was enabled.
* Fixed an issue in the model data of the crop production model where some
  crops were using incorrect climate bin rasters. Since the error was in the
  data and not the code, users will need to download the most recent version
  of InVEST's crop model data during the installation step to get the fix.

3.4.4 (2018-03-26)
------------------
* InVEST now requires GDAL 2.0.0 and has been tested up to GDAL 2.2.3. Any API users of InVEST will need to use GDAL version >= 2.0. When upgrading GDAL we noticed slight numerical differences in our test suite in both numerical raster differences, geometry transforms, and occasionally a single pixel difference when using `gdal.RasterizeLayer`. Each of these differences in the InVEST test suite is within a reasonable numerical tolerance and we have updated our regression test suite appropriately. Users comparing runs between previous versions of InVEST may also notice reasonable numerical differences between runs.
* Added a UI keyboard shortcut for showing documentation. On Mac OSX, this will be Command-?. On Windows, GNOME and KDE, this will be F1.
* Patching an issue in NDR that was using the nitrogen subsurface retention efficiency for both nitrogen and phosphorous.
* Fixed an issue with the Seasonal Water Yield model that incorrectly required a rain events table when the climate zone mode was in use.
* Fixed a broken link to local and online user documentation from the Seasonal Water Yield model from the model's user interface.

3.4.3 (2018-03-26)
------------------
* Fixed a critical issue in the carbon model UI that would incorrectly state the user needed a "REDD Priority Raster" when none was required.
* Fixed an issue in annual water yield model that required subwatersheds even though it is an optional field.
* Fixed an issue in wind energy UI that was incorrectly validating most of the inputs.

3.4.2 (2017-12-15)
------------------
* Fixed a cross-platform issue with the UI where logfiles could not be dropped onto UI windows.
* Model arguments loaded from logfiles are now cast to their correct literal value.  This addresses an issue where some models containing boolean inputs could not have their parameters loaded from logfiles.
* Fixed an issue where the Pollination Model's UI required a farm polygon. It should have been optional and now it is.
* Fixing an issue with the documentation and forums links on the InVEST model windows.  The links now correctly link to the documentation page or forums as needed.
* Fixing an issue with the ``FileSystemRunDialog`` where pressing the 'X' button in the corner of the window would close the window, but not reset its state.  The window's state is now reset whenever the window is closed (and the window cannot be closed when the model is running)

3.4.1 (2017-12-11)
------------------
* In the Coastal Blue Carbon model, the ``interest_rate`` parameter has been renamed to ``inflation_rate``.
* Fixed issues with sample parameter sets for InVEST Habitat Quality, Habitat Risk Assessment, Coastal Blue Carbon, and Coastal Blue Carbon Preprocessors.  All sample parameter sets now have the correct paths to the model's input files, and correctly note the name of the model that they apply to.
* Added better error checking to the SDR model for missing `ws_id` and invalid `ws_id` values such as `None` or some non-integer value. Also added tests for the `SDR` validation module.

3.4.0 (2017-12-03)
------------------
* Fixed an issue with most InVEST models where the suffix was not being reflected in the output filenames.  This was due to a bug in the InVEST UI, where the suffix args key was assumed to be ``'suffix'``.  Instances of ``InVESTModel`` now accept a keyword argument to defined the suffix args key.
* Fixed an issue/bug in Seasonal Water Yield that would occur when a user provided a datastack that had nodata values overlapping with valid DEM locations. Previously this would generate an NaN for various biophysical values at that pixel and cascade it downslope. Now any question of nodata on a valid DEM pixel is treated as "0". This will make serious visual artifacts on the output, but should help users pinpoint the source of bad data rather than crash.
* Refactored all but routing components of SDR to use PyGeoprocessing 0.5.0 and laid a consistent raster floating point type of 'float32'. This will cause numerically insignificant differences between older versions of SDR and this one. But differences are well within the tolerance of the overall error of the model and expected error rate of data. Advantages are smaller disk footprint per run, cleaner and more maintainable design, and a slight performance increase.
* Bug fixed in SDR that would align the output raster stack to match with the landcover pixel stack even though the rest of the rasters are scaled and clipped to the DEM.
* When loading parameters from a datastack, parameter set or logfile, the UI will check that the model that created the file being loaded matches the name of the model that is currently running.  If there is a mismatch, a dialog is presented for the user to confirm or cancel the loading of parameters. Logfiles from IUI (which do not have clearly-recorded modelname or InVEST version information) can still have their arguments parsed, but the resulting model name and InVEST version will be set to ``"UNKNOWN"``.
* Data Stack files (``*.invest.json``, ``*.invest.tar.gz``) can now be dragged and dropped on an InVEST model window, which will prompt the UI to load that parameter set.
* Spatial inputs to Coastal Blue Carbon are now aligned as part of the model. This resolves a longstanding issue with the model where inputs would need to perfectly overlap (even down to pixel indices), or else the model would yield strange results.
* The InVEST UI now contains a submenu for opening a recently-opened datastack.  This submenu is automatically populated with the 10 most recently-opened datastacks for the current model.
* Removed vendored ``natcap.invest.dbfpy`` subpackage.
* Removed deprecated ``natcap.invest.fileio`` module.
* Removed ``natcap.invest.iui`` UI subpackage in favor of a new UI framework found at ``natcap.invest.ui``. This new UI features a greatly improved API, good test coverage, support for Qt4 and Qt5, and includes updates to all InVEST models to support validation of model arguments from a python script, independent of the UI.
* Updated core model of seasonal water yield to allow for negative `L_avail`.
* Updated RouteDEM to allow for file suffixes, finer control over what DEM routing algorithms to run, and removal of the multiple stepped stream threshold classification.
* Redesign/refactor of pollination model. Long term bugs in the model are resolved, managed pollinators added, and many simplifications to the end user's experience.  The updated user's guide chapter is available here: http://data.naturalcapitalproject.org/nightly-build/invest-users-guide/html/croppollination.html
* Scenario Generator - Rule Based now has an optional input to define a seed.
  This input is used to seed the random shuffling of parcels that have equal
  priorities.
* InVEST on mac is now distributed as a single application bundle, allowing InVEST to run as expected on mac OSX Sierra.  Individual models are selected and launched from a new launcher window.
* The InVEST CLI now has a GUI model launcher:  ``$ invest launcher``
* Updated the Coastal Blue Carbon model to improve handling of blank lines in input CSV tables and improve memory efficiency of the current implementation.
* Improved the readability of a cryptic error message in Coastal Vulnerability that is normally raised when the depth threshold is too high or the exposure proportion is too low to detect any shoreline segments.
* Adding InVEST HTML documentation to the Mac disk image distribution.
* Upgrading dependency of PyGeoprocessing to 0.3.3.  This fixes a memory leak associated with any model that aggregates rasters over complicated overlapping polygons.
* Adding sample data to Blue Carbon model that were missing.
* Deprecating the InVEST Marine Water Quality model.  This also removes InVEST's dependancy on the pyamg package which has been removed from REQUIREMENTS.TXT.
* Deprecating the ArcGIS-based Coastal Protection model and ArcGIS-based data-preprocessing scripts.  The toolbox and scripts may still be found at https://bitbucket.org/natcap/invest.arcgis.
* Fixing an issue in the carbon edge effect model that caused output values in the shapefile to be rounded to the nearest integer.
* Fixing issue in SDR model that would occasionally cause users to see errors about field widths in the output shapefile generation.
* Updated the erodibility sample raster that ships with InVEST for the SDR model.  The old version was in US units, in this version we convert to SI units as the model requires, and clipped the raster to the extents of the other stack to save disk space.

3.3.3 (2017-02-06)
------------------
* Fixed an issue in the UI where the carbon model wouldn't accept negative numbers in the price increase of carbon.
* RouteDEM no longer produces a "tiled_dem.tif" file since that functionality is being deprecated in PyGeoprocessing.
* Fixing an issue in SDR where the optional drainage layer would not be used in most of the SDR biophysical calculations.
* Refactoring so water yield pixels with Kc and et0 equal to be 0 now yields a 0.0 value of water yield on that pixel rather than nodata.
* Light optimization refactor of wind energy model that improves runtimes in some cases by a factor of 2-3.
* Performance optimizations to HRA that improve runtimes by approximately 30%.
* Fixed a broken UI link to Seasonal Water Yield's user's guide.
* Fixed an issue with DelineateIT that caused ArcGIS users to see both the watershed and inverse watershed polygons when viewing the output of the tool.
* Upgrading dependency to PyGeoprocessing 0.3.2.
* Fixed an issue with SDR that caused the LS factor to be an order of magnitue too high in areas where the slope was greater than 9%.  In our sample case this caused sediment export estimates to be about 6% too high, but in cases where analyses are run over steep slopes the error would have been greater.
* ``paver check`` now warns if the ``PYTHONHOME`` environment variable is set.
* API docs now correctly reflect installation steps needed for python development headers on linux.
* Fixed a side effect in the InVEST user interface that would cause ``tempfile.tempdir`` to be set and then not be reset after a model run is finished.
* The InVEST user interface will now record GDAL/OGR log messages in the log messages window and in the logfile written to the workspace.
* Updated branding and usability of the InVEST installer for Windows, and the Mac Disk Image (.dmg).


3.3.2 (2016-10-17)
------------------
* Partial test coverage for HRA model.
* Full test coverage for Overlap Analysis model.
* Full test coverage for Finfish Aquaculture.
* Full test coverage for DelineateIT.
* Full test coverage for RouteDEM.
* Fixed an issue in Habitat Quality where an error in the sample table or malformed threat raster names would display a confusing message to the user.
* Full test coverage for scenario generator proximity model.
* Patching an issue in seasonal water yield that causes an int overflow error if the user provides a floating point landcover map and the nodata value is outside of the range of an int64.
* Full test coverage for the fisheries model.
* Patched an issue that would cause the Seasonal Water Edge model to crash when the curve number was 100.
* Patching a critical issue with forest carbon edge that would give incorrect results for edge distance effects.
* Patching a minor issue with forest carbon edge that would cause the model to crash if only one  interpolation point were selected.
* Full test coverage for pollination model.
* Removed "farms aggregation" functionality from the InVEST pollination model.
* Full test coverage for the marine water quality model.
* Full test coverage for GLOBIO model.
* Full test coverage for carbon forest edge model.
* Upgraded SciPy dependancy to 0.16.1.
* Patched bug in NDR that would cause a phosphorus density to be reported per pixel rather than total amount of phosporous in a pixel.
* Corrected an issue with the uses of buffers in the euclidean risk function of Habitat Risk Assessment.  (issue #3564)
* Complete code coverage tests for Habitat Quality model.
* Corrected an issue with the ``Fisheries_Inputs.csv`` sample table used by Overlap Analysis.  (issue #3548)
* Major modifications to Terrestrial Carbon model to include removing the harvested wood product pool, uncertainty analysis, and updated efficient raster calculations for performance.
* Fixed an issue in GLOBIO that would cause model runs to crash if the AOI marked as optional was not present.
* Removed the deprecated and incomplete Nearshore Wave and Erosion model (``natcap.invest.nearshore_wave_and_erosion``).
* Removed the deprecated Timber model (``natcap.invest.timber``).
* Fixed an issue where seasonal water yield would raise a divide by zero error if a watershed polygon didn't cover a valid data region.  Now sets aggregation quantity to zero and reports a warning in the log.
* ``natcap.invest.utils.build_file_registry`` now raises a ``ValueError`` if a path is not a string or list of strings.
* Fixed issues in NDR that would indicate invalid values were being processed during runtimes by skipping the invalid calculations in the first place rather than calculating them and discarding after the fact.
* Complete code coverage tests for NDR model.
* Minor (~10% speedup) performance improvements to NDR.
* Added functionality to recreation model so that the `monthly_table.csv` file now receives a file suffix if one is provided by the user.
* Fixed an issue in SDR where the m exponent was calculated incorrectly in many situations resulting in an error of about 1% in total export.
* Fixed an issue in SDR that reported runtime overflow errors during normal processing even though the model completed without other errors.

3.3.1 (2016-06-13)
------------------
* Refactored API documentation for readability, organization by relevant topics, and to allow docs to build on `invest.readthedocs.io <http://invest.readthedocs.io>`_,
* Installation of ``natcap.invest`` now requires ``natcap.versioner``.  If this is not available on the system at runtime, setuptools will make it available at runtime.
* InVEST Windows installer now includes HISTORY.rst as the changelog instead of the old ``InVEST_Updates_<version>`` files.
* Habitat suitability model is generalized and released as an API only accessible model.  It can be found at ``natcap.invest.habitat_suitability.execute``.  This model replaces the oyster habitat suitability model.
    * The refactor of this model requires an upgrade to ``numpy >= 1.11.0``.
* Fixed a crash in the InVEST CLI where calling ``invest`` without a parameter would raise an exception on linux-based systems.  (Issue `#3528 <https://bitbucket.org/natcap/invest/issues/3515>`_)
* Patched an issue in Seasonal Water Yield model where a nodata value in the landcover map that was equal to ``MAX_INT`` would cause an overflow error/crash.
* InVEST NSIS installer will now optionally install the Microsoft Visual C++ 2008 redistributable on Windows 7 or earlier.  This addresses a known issue on Windows 7 systems when importing GDAL binaries (Issue `#3515 <https://bitbucket.org/natcap/invest/issues/3515>`_).  Users opting to install this redistributable agree to abide by the terms and conditions therein.
* Removed the deprecated subpackage ``natcap.invest.optimization``.
* Updated the InVEST license to legally define the Natural Capital Project.
* Corrected an issue in Coastal Vulnerability where an output shapefile was being recreated for each row, and where field values were not being stored correctly.
* Updated Scenario Generator model to add basic testing, file registry support, PEP8 and PEP257 compliance, and to fix several bugs.
* Updated Crop Production model to add a simplified UI, faster runtime, and more testing.

3.3.0 (2016-03-14)
------------------
* Refactored Wind Energy model to use a CSV input for wind data instead of a Binary file.
* Redesigned InVEST recreation model for a single input streamlined interface, advanced analytics, and refactored outputs.  While the model is still based on "photo user days" old model runs are not backward compatable with the new model or interface. See the Recreation Model user's guide chapter for details.
    * The refactor of this model requires an upgrade to ``GDAL >=1.11.0 <2.0`` and ``numpy >= 1.10.2``.
* Removed nutrient retention (water purification) model from InVEST suite and replaced it with the nutrient delivery ratio (NDR) model.  NDR has been available in development relseases, but has now officially been added to the set of Windows Start Menu models and the "under development" tag in its users guide has been removed.  See the InVEST user's guide for details between the differences and advantages of NDR over the old nutrient model.
* Modified NDR by adding a required "Runoff Proxy" raster to the inputs.  This allows the model to vary the relative intensity of nutrient runoff based on varying precipitation variability.
* Fixed a bug in the Area Change rule of the Rule-Based Scenario Generator, where units were being converted incorrectly. (Issue `#3472 <https://bitbucket.org/natcap/invest/issues/3472>`_) Thanks to Fosco Vesely for this fix.
* InVEST Seasonal Water Yield model released.
* InVEST Forest Carbon Edge Effect model released.
* InVEST Scenario Generator: Proximity Based model released and renamed the previous "Scenario Generator" to "Scenario Generator: Rule Based".
* Implemented a blockwise exponential decay kernel generation function, which is now used in the Pollination and Habitat Quality models.
* GLOBIO now uses an intensification parameter and not a map to average all agriculture across the GLOBIO 8 and 9 classes.
* GLOBIO outputs modified so core outputs are in workspace and intermediate outputs are in a subdirectory called 'intermediate_outputs'.
* Fixed a crash with the NDR model that could occur if the DEM and landcover maps were different resolutions.
* Refactored all the InVEST model user interfaces so that Workspace defaults to the user's home "Documents" directory.
* Fixed an HRA bug where stessors with a buffer of zero were being buffered by 1 pixel
* HRA enhancement which creates a common raster to burn all input shapefiles onto, ensuring consistent alignment.
* Fixed an issue in SDR model where a landcover map that was smaller than the DEM would create extraneous "0" valued cells.
* New HRA feature which allows for "NA" values to be entered into the "Ratings" column for a habitat / stressor pair in the Criteria Ratings CSV. If ALL ratings are set to NA, the habitat / stressor will be treated as having no interaction. This means in the model, that there will be no overlap between the two sources. All rows parameters with an NA rating will not be used in calculating results.
* Refactored Coastal Blue Carbon model for greater speed, maintainability and clearer documentation.
* Habitat Quality bug fix when given land cover rasters with different pixel sizes than threat rasters. Model would use the wrong pixel distance for the convolution kernel.
* Light refactor of Timber model. Now using CSV input attribute file instead of DBF file.
* Fixed clipping bug in Wave Energy model that was not properly clipping polygons correctly. Found when using global data.
* Made the following changes / updates to the coastal vulnerability model:
    * Fixed a bug in the model where the geomorphology ranks were not always being used correctly.
    * Removed the HTML summary results output and replaced with a link to a dashboard that helps visualize and interpret CV results.
    * Added a point shapefile output: 'outputs/coastal_exposure.shp' that is a shapefile representation of the corresponding CSV table.
    * The model UI now requires the 'Relief' input. No longer optional.
    * CSV outputs and Shapefile outputs based on rasters now have x, y coorinates of the center of the pixel instead of top left of the pixel.
* Turning setuptools' zip_safe to False for consistency across the Natcap Namespace.
* GLOBIO no longer requires user to specify a keyfield in the AOI.
* New feature to GLOBIO to summarize MSA by AOI.
* New feature to GLOBIO to use a user defined MSA parameter table to do the MSA thresholds for infrastructure, connectivity, and landuse type
* Documentation to the GLOBIO code base including the large docstring for 'execute'.

3.2.0 (2015-05-31)
------------------
InVEST 3.2.0 is a major release with the addition of several experimental models and tools as well as an upgrade to the PyGeoprocessing core:

* Upgrade to PyGeoprocessing v0.3.0a1 for miscelaneous performance improvements to InVEST's core geoprocessing routines.
* An alpha unstable build of the InVEST crop production model is released with partial documentation and sample data.
* A beta build of the InVEST fisheries model is released with documentation and sample data.
* An alpha unstable build of the nutrient delivery ratio (NDR) model is available directly under InVEST's instalation directory at  ``invest-x86/invest_ndr.exe``; eventually this model will replace InVEST's current "Nutrient" model.  It is currently undocumented and unsupported but inputs are similar to that of InVEST's SDR model.
* An alpha unstable build of InVEST's implementation of GLOBIO is available directly under InVEST's instalation directory at ``invest-x86/invest_globio.exe``.  It is currently undocumented but sample data are provided.
* DelinateIT, a watershed delination tool based on PyGeoprocessing's d-infinity flow algorithm is released as a standalone tool in the InVEST repository with documentation and sample data.
* Miscelaneous performance patches and bug fixes.

3.1.3 (2015-04-23)
------------------
InVEST 3.1.3 is a hotfix release patching a memory blocking issue resolved in PyGeoprocessing version 0.2.1.  Users might have experienced slow runtimes on SDR or other routed models.

3.1.2 (2015-04-15)
------------------
InVEST 3.1.2 is a minor release patching issues mostly related to the freshwater routing models and signed GDAL Byte datasets.

* Patching an issue where some projections were not regognized and InVEST reported an UnprojectedError.
* Updates to logging that make it easier to capture logging messages when scripting InVEST.
* Shortened water yield user interface height so it doesn't waste whitespace.
* Update PyGeoprocessing dependency to version 0.2.0.
* Fixed an InVEST wide issue related to bugs stemming from the use of signed byte raster inputs that resulted in nonsensical outputs or KeyErrors.
* Minor performance updates to carbon model.
* Fixed an issue where DEMS with 32 bit ints and INT_MAX as the nodata value nodata value incorrectly treated the nodata value in the raster as a very large DEM value ultimately resulting in rasters that did not drain correctly and empty flow accumulation rasters.
* Fixed an issue where some reservoirs whose edges were clipped to the edge of the watershed created large plateaus with no drain except off the edge of the defined raster.  Added a second pass in the plateau drainage algorithm to test for these cases and drains them to an adjacent nodata area if they occur.
* Fixed an issue in the Fisheries model where the Results Suffix input was invariably initializing to an empty string.
* Fixed an issue in the Blue Carbon model that prevented the report from being generated in the outputs file.

3.1.1 (2015-03-13)
------------------
InVEST 3.1.1 is a major performance and memory bug patch to the InVEST toolsuite.  We recommend all users upgrade to this version.

* Fixed an issue surrounding reports of SDR or Nutrient model outputs of zero values, nodata holes, excessive runtimes, or out of memory errors.  Some of those problems happened to be related to interesting DEMs that would break the flat drainage algorithm we have inside RouteDEM that adjusted the heights of those regions to drain away from higher edges and toward lower edges, and then pass the height adjusted dem to the InVEST model to do all its model specific calculations.  Unfortunately this solution was not amenable to some degenerate DEM cases and we have now adjusted the algorithm to treat each plateau in the DEM as its own separate region that is processed independently from the other regions. This decreases memory use so we never effectively run out of memory at a minor hit to overall runtime.  We also now adjust the flow direction directly instead of adjust the dem itself.  This saves us from having to modify the DEM and potentially get it into a state where a drained plateau would be higher than its original pixel neighbors that used to drain into it.

There are side effects that result in sometimes large changes to un calibrated runs of SDR or nutrient.  These are related to slightly different flow directions across the landscape and a bug fix on the distance to stream calculation.

* InVEST geoprocessing now uses the PyGeoprocessing package (v0.1.4) rather than the built in functionality that used to be in InVEST.  This will not affect end users of InVEST but may be of interest to users who script InVEST calls who want a standalone Python processing package for raster stack math and hydrological routing.  The project is hosted at https://bitbucket.org/richpsharp/pygeoprocessing.

* Fixed an marine water quality issue where users could input AOIs that were unprojected, but output pixel sizes were specified in meters.  Really the output pixel size should be in the units of the polygon and are now specified as such.  Additionally an exception is raised if the pixel size is too small to generate a numerical solution that is no longer a deep scipy error.

* Added a suffix parameter to the timber and marine water quality models that append a user defined string to the output files; consistent with most of the other InVEST models.

* Fixed a user interface issue where sometimes the InVEST model run would not open a windows explorer to the user's workspace.  Instead it would open to C:\User[..]\My Documents.  This would often happen if there were spaces in the the workspace name or "/" characters in the path.

* Fixed an error across all InVEST models where a specific combination of rasters of different cell sizes and alignments and unsigned data types could create errors in internal interpolation of the raster stacks.  Often these would appear as 'KeyError: 0' across a variety of contexts.  Usually the '0' was an erroneous value introduced by a faulty interpolation scheme.

* Fixed a MemoryError that could occur in the pollination and habitat quality models when the the base landcover map was large and the biophysical properties table allowed the effect to be on the order of that map.  Now can use any raster or range values with only a minor hit to runtime performance.

* Fixed a serious bug in the plateau resolution algorithm that occurred on DEMs with large plateau areas greater than 10x10 in size.  The underlying 32 bit floating point value used to record small height offsets did not have a large enough precision to differentiate between some offsets thus creating an undefined flow direction and holes in the flow accumulation algorithm.

* Minor performance improvements in the routing core, in some cases decreasing runtimes by 30%.

* Fixed a minor issue in DEM resolution that occurred when a perfect plateau was encountered.  Rather that offset the height so the plateau would drain, it kept the plateau at the original height.  This occurred because the uphill offset was nonexistent so the algorithm assumed no plateau resolution was needed.  Perfect plateaus now drain correctly.  In practice this kind of DEM was encountered in areas with large bodies of water where the remote sensing algorithm would classify the center of a lake 1 meter higher than the rest of the lake.

* Fixed a serious routing issue where divergent flow directions were not getting accumulated 50% of the time. Related to a division speed optimization that fell back on C-style modulus which differs from Python.

* InVEST SDR model thresholded slopes in terms of radians, not percent thus clipping the slope tightly between 0.001 and 1%.  The model now only has a lower threshold of 0.00005% for the IC_0 factor, and no other thresholds.  We believe this was an artifact left over from an earlier design of the model.


* Fixed a potential memory inefficiency in Wave Energy Model when computing the percentile rasters. Implemented a new memory efficient percentile algorithm and updated the outputs to reflect the new open source framework of the model. Now outputting csv files that describe the ranges and meaning of the percentile raster outputs.

* Fixed a bug in Habitat Quality where the future output "quality_out_f.tif" was not reflecting the habitat value given in the sensitivity table for the specified landcover types.


3.1.0 (2014-11-19)
------------------
InVEST 3.1.0 (http://www.naturalcapitalproject.org/download.html) is a major software and science milestone that includes an overhauled sedimentation model, long awaited fixes to exponential decay routines in habitat quality and pollination, and a massive update to the underlying hydrological routing routines.  The updated sediment model, called SDR (sediment delivery ratio), is part of our continuing effort to improve the science and capabilities of the InVEST tool suite.  The SDR model inputs are backwards comparable with the InVEST 3.0.1 sediment model with two additional global calibration parameters and removed the need for the retention efficiency parameter in the biophysical table; most users can run SDR directly with the data they have prepared for previous versions.  The biophysical differences between the models are described in a section within the SDR user's guide and represent a superior representation of the hydrological connectivity of the watershed, biophysical parameters that are independent of cell size, and a more accurate representation of sediment retention on the landscape.  Other InVEST improvements to include standard bug fixes, performance improvements, and usability features which in part are described below:

* InVEST Sediment Model has been replaced with the InVEST Sediment Delivery Ratio model.  See the SDR user's guide chapter for the difference between the two.
* Fixed an issue in the pollination model where the exponential decay function decreased too quickly.
* Fixed an issue in the habitat quality model where the exponential decay function decreased too quickly and added back linear decay as an option.
* Fixed an InVEST wide issue where some input rasters that were signed bytes did not correctly map to their negative nodata values.
* Hydropower input rasters have been normalized to the LULC size so sampling error is the same for all the input watersheds.
* Adding a check to make sure that input biophysical parameters to the water yield model do not exceed invalid scientific ranges.
* Added a check on nutrient retention in case the upstream water yield was less than 1 so that the log value did not go negative.  In that case we clamp upstream water yield to 0.
* A KeyError issue in hydropower was resolved that occurred when the input rasters were at such a coarse resolution that at least one pixel was completely contained in each watershed.  Now a value of -9999 will be reported for watersheds that don't contain any valid data.
* An early version of the monthly water yield model that was erroneously included in was in the installer; it was removed in this version.
* Python scripts necessary for running the ArcGIS version of Coastal Protection were missing.  They've since been added back to the distribution.
* Raster calculations are now processed by raster block sizes.  Improvements in raster reads and writes.
* Fixed an issue in the routing core where some wide DEMs would cause out of memory errors.
* Scenario generator marked as stable.
* Fixed bug in HRA where raster extents of shapefiles were not properly encapsulating the whole AOI.
* Fixed bug in HRA where any number of habitats over 4 would compress the output plots. Now extends the figure so that all plots are correctly scaled.
* Fixed a bug in HRA where the AOI attribute 'name' could not be an int. Should now accept any type.
* Fixed bug in HRA which re-wrote the labels if it was run immediately without closing the UI.
* Fixed nodata masking bug in Water Yield when raster extents were less than that covered by the watershed.
* Removed hydropower calibration parameter form water yield model.
* Models that had suffixes used to only allow alphanumeric characters.  Now all suffix types are allowed.
* A bug in the core platform that would occasionally cause routing errors on irregularly pixel sized rasters was fixed.  This often had the effect that the user would see broken streams and/or nodata values scattered through sediment or nutrient results.
* Wind Energy:
        * Added new framework for valuation component. Can now input a yearly price table that spans the lifetime of the wind farm. Also if no price table is made, can specify a price for energy and an annual rate of change.
        * Added new memory efficient distance transform functionality
        * Added ability to leave out 'landing points' in 'grid connection points' input. If not landing points are found, it will calculate wind farm directly to grid point distances
* Error message added in Wave Energy if clip shape has no intersection
* Fixed an issue where the data type of the nodata value in a raster might be different than the values in the raster.  This was common in the case of 64 bit floating point values as nodata when the underlying raster was 32 bit.  Now nodata values are cast to the underlying types which improves the reliability of many of the InVEST models.


3.0.1 (2014-05-19)
------------------
* Blue Carbon model released.

* HRA UI now properly reflects that the Resolution of Analysis is in meters, not meters squared, and thus will be applied as a side length for a raster pixel.

* HRA now accepts CSVs for ratings scoring that are semicolon separated as well as comma separated.

* Fixed a minor bug in InVEST's geoprocessing aggregate core that now consistently outputs correct zonal stats from the underlying pixel level hydro outputs which affects the water yield, sediment, and nutrient models.

* Added compression to InVEST output geotiff files.  In most cases this reduces output disk usage by a factor of 5.

* Fixed an issue where CSVs in the sediment model weren't open in universal line read mode.

* Fixed an issue where approximating whether pixel edges were the same size was not doing an approximately equal function.

* Fixed an issue that made the CV model crash when the coastline computed from the landmass didn't align perfectly with that defined in the geomorphology layer.

* Fixed an issue in the CV model where the intensity of local wave exposure was very low, and yielded zero local wave power for the majority of coastal segments.

* Fixed an issue where the CV model crashes if a coastal segment is at the edge of the shore exposure raster.

* Fixed the exposure of segments surrounded by land that appeared as exposed when their depth was zero.

* Fixed an issue in the CV model where the natural habitat values less than 5 were one unit too low, leading to negative habitat values in some cases.

* Fixed an exponent issue in the CV model where the coastal vulnerability index was raised to a power that was too high.

* Fixed a bug in the Scenic Quality model that prevented it from starting, as well as a number of other issues.

* Updated the pollination model to conform with the latest InVEST geoprocessing standards, resulting in an approximately 33% speedup.

* Improved the UI's ability to remember the last folder visited, and to have all file and folder selection dialogs have access to this information.

* Fixed an issue in Marine Water Quality where the UV points were supposed to be optional, but instead raised an exception when not passed in.

3.0.0 (2014-03-23)
------------------
The 3.0.0 release of InVEST represents a shift away from the ArcGIS to the InVEST standalone computational platform.  The only exception to this shift is the marine coastal protection tier 1 model which is still supported in an ArcGIS toolbox and has no InVEST 3.0 standalone at the moment.  Specific changes are detailed below

* A standalone version of the aesthetic quality model has been developed and packaged along with this release.  The standalone outperforms the ArcGIS equivalent and includes a valuation component.  See the user's guide for details.

* The core water routing algorithms for the sediment and nutrient models have been overhauled.  The routing algorithms now correctly adjust flow in plateau regions, address a bug that would sometimes not route large sections of a DEM, and has been optimized for both run time and memory performance.  In most cases the core d-infinity flow accumulation algorithm out performs TauDEM.  We have also packaged a simple interface to these algorithms in a standalone tool called RouteDEM; the functions can also be referenced from the scripting API in the invest_natcap.routing package.

* The sediment and nutrient models are now at a production level release.  We no longer support the ArcGIS equivalent of these models.

* The sediment model has had its outputs simplified with major changes including the removal of the 'pixel mean' outputs, a direct output of the pixel level export and retention maps, and a single output shapefile whose attribute table contains aggregations of sediment output values.  Additionally all inputs to the sediment biophysical table including p, c, and retention coefficients are now expressed as a proportion between 0 and 1; the ArcGIS model had previously required those inputs were integer values between 0 and 1000.  See the "Interpreting Results" section of sediment model for full details on the outputs.

* The nutrient model has had a similar overhaul to the sediment model including a simplified output structure with many key outputs contained in the attribute table of the shapefile.  Retention coefficients are also expressed in proportions between 0 and 1.  See the "Interpreting Results" section of nutrient model for full details on the outputs.

* Fixed a bug in Habitat Risk Assessment where the HRA module would incorrectly error if a criteria with a 0 score (meant to be removed from the assessment) had a 0 data quality or weight.

* Fixed a bug in Habitat Risk Assessment where the average E/C/Risk values across the given subregion were evaluating to negative numbers.

* Fixed a bug in Overlap Analysis where Human Use Hubs would error if run without inter-activity weighting, and Intra-Activity weighting would error if run without Human Use Hubs.

* The runtime performance of the hydropower water yield model has been improved.

* Released InVEST's implementation of the D-infinity flow algorithm in a tool called RouteDEM available from the start menu.

* Unstable version of blue carbon available.

* Unstable version of scenario generator available.

* Numerous other minor bug fixes and performance enhacnements.



2.6.0 (2013-12-16)
------------------
The 2.6.0 release of InVEST removes most of the old InVEST models from the Arc toolbox in favor of the new InVEST standalone models.  While we have been developing standalone equivalents for the InVEST Arc models since version 2.3.0, this is the first release in which we removed support for the deprecated ArcGIS versions after an internal review of correctness, performance, and stability on the standalones.  Additionally, this is one of the last milestones before the InVEST 3.0.0 release later next year which will transition InVEST models away from strict ArcGIS dependence to a standalone form.

Specifically, support for the following models have been moved from the ArcGIS toolbox to their Windows based standalones: (1) hydropower/water yield, (2) finfish aquaculture, (3) coastal protection tier 0/coastal vulnerability, (4) wave energy, (5) carbon, (6) habitat quality/biodiversity, (7) pollination, (8) timber, and (9) overlap analysis.  Additionally, documentation references to ArcGIS for those models have been replaced with instructions for launching standalone InVEST models from the Windows start menu.

This release also addresses minor bugs, documentation updates, performance tweaks, and new functionality to the toolset, including:

*  A Google doc to provide guidance for scripting the InVEST standalone models: https://docs.google.com/document/d/158WKiSHQ3dBX9C3Kc99HUBic0nzZ3MqW3CmwQgvAqGo/edit?usp=sharing

* Fixed a bug in the sample data that defined Kc as a number between 0 and 1000 instead of a number between 0 and 1.

* Link to report an issue now takes user to the online forums rather than an email address.

* Changed InVEST Sediment model standalone so that retention values are now between 0 and 1 instead of 0 and 100.

* Fixed a bug in Biodiversity where if no suffix were entered output filenames would have a trailing underscore (_) behind them.

* Added documentation to the water purification/nutrient retention model documentation about the standalone outputs since they differ from the ArcGIS version of the model.

* Fixed an issue where the model would try to move the logfile to the workspace after the model run was complete and Windows would erroneously report that the move failed.

* Removed the separation between marine and freshwater terrestrial models in the user's guide.  Now just a list of models.

* Changed the name of InVEST "Biodiversity" model to "Habitat Quality" in the module names, start menu, user's guide, and sample data folders.

* Minor bug fixes, performance enhancements, and better error reporting in the internal infrastructure.

* HRA risk in the unstable standalone is calculated differently from the last release. If there is no spatial overlap within a cell, there is automatically a risk of 0. This also applies to the E and C intermediate files for a given pairing. If there is no spatial overlap, E and C will be 0 where there is only habitat. However, we still create a recovery potential raster which has habitat- specific risk values, even without spatial overlap of a stressor. HRA shapefile outputs for high, medium, low risk areas are now calculated using a user-defined maximum number of overlapping stressors, rather than all potential stressors. In the HTML subregion averaged output, we now attribute what portion of risk to a habitat comes from each habitat-stressor pairing. Any pairings which don't overlap will have an automatic risk of 0.

* Major changes to Water Yield : Reservoir Hydropower Production. Changes include an alternative equation for calculating Actual Evapotranspiration (AET) for non-vegetated land cover types including wetlands. This allows for a more accurate representation of processes on land covers such as urban, water, wetlands, where root depth values aren't applicable. To differentiate between the two equations a column 'LULC_veg' has been added to the Biophysical table in Hydropower/input/biophysical_table.csv. In this column a 1 indicates vegetated and 0 indicates non-vegetated.

* The output structure and outputs have also change in Water Yield : Reservoir Hydropower Production. There is now a folder 'output' that contains all output files including a sub directory 'per_pixel' which has three pixel raster outputs. The subwatershed results are only calculated for the water yield portion and those results can be found as a shapefile, 'subwatershed_results.shp', and CSV file, 'subwatershed_results.csv'. The watershed results can be found in similar files: watershed_results.shp and watershed_results.csv. These two files for the watershed outputs will aggregate the Scarcity and Valuation results as well.

* The evapotranspiration coefficients for crops, Kc, has been changed to a decimal input value in the biophysical table. These values used to be multiplied by 1000 so that they were in integer format, that pre processing step is no longer necessary.

* Changing support from richsharp@stanford.edu to the user support forums at http://ncp-yamato.stanford.edu/natcapforums.

2.5.6 (2013-09-06)
------------------
The 2.5.6 release of InVEST that addresses minor bugs, performance
tweaks, and new functionality of the InVEST standalone models.
Including:

* Change the changed the Carbon biophysical table to use code field
  name from LULC to lucode so it is consistent with the InVEST water
  yield biophysical table.

* Added Monte Carlo uncertainty analysis and documentation to finfish
  aquaculture model.

* Replaced sample data in overlap analysis that was causing the model
  to crash.

* Updates to the overlap analysis user's guide.

* Added preprocessing toolkit available under
  C:\{InVEST install directory}\utils

* Biodiversity Model now exits gracefully if a threat raster is not
  found in the input folder.

* Wind Energy now uses linear (bilinear because its over 2D space?)
  interpolation.

* Wind Energy has been refactored to current API.

* Potential Evapotranspiration input has been properly named to
  Reference Evapotranspiration.

* PET_mn for Water Yield is now Ref Evapotranspiration times Kc
  (evapotranspiration coefficient).

* The soil depth field has been renamed 'depth to root restricting
  layer' in both the hydropower and nutrient retention models.

* ETK column in biophysical table for Water Yield is now Kc.

* Added help text to Timber model.

* Changed the behavior of nutrient retention to return nodata values
  when the mean runoff index is zero.

* Fixed an issue where the hydropower model didn't use the suffix
  inputs.

* Fixed a bug in Biodiversity that did not allow for numerals in the
  threat names and rasters.

* Updated routing algorithm to use a modern algorithm for plateau
  direction resolution.

* Fixed an issue in HRA where individual risk pixels weren't being
  calculated correctly.

* HRA will now properly detect in the preprocessed CSVs when criteria
  or entire habitat-stressor pairs are not desired within an
  assessment.

* Added an infrastructure feature so that temporary files are created
  in the user's workspace rather than at the system level
  folder.  This lets users work in a secondary workspace on a USB
  attached hard drive and use the space of that drive, rather than the
  primary operating system drive.

2.5.5 (2013-08-06)
------------------
The 2.5.5 release of InVEST that addresses minor bugs, performance
tweaks, and new functionality of the InVEST standalone models.  Including:

 * Production level release of the 3.0 Coastal Vulnerability model.
    - This upgrades the InVEST 2.5.4 version of the beta standalone CV
      to a full release with full users guide.  This version of the
      CV model should be used in all cases over its ArcGIS equivalent.

 * Production level release of the Habitat Risk Assessment model.
    - This release upgrades the InVEST 2.5.4 beta version of the
      standalone habitat risk assessment model. It should be used in
      all cases over its ArcGIS equivalent.

 * Uncertainty analysis in Carbon model (beta)
    - Added functionality to assess uncertainty in sequestration and
      emissions given known uncertainty in carbon pool stocks.  Users
      can now specify standard  deviations of carbon pools with
      normal distributions as well as desired uncertainty levels.
      New outputs include masks for regions which both sequester and
      emit carbon with a high probability of confidence.  Please see
      the "Uncertainty Analysis" section of the carbon user's guide
      chapter for more information.

 * REDD+ Scenario Analysis in Carbon model (beta)
    - Additional functionality to assist users evaluating REDD
      and REDD+ scenarios in the carbon model.  The uncertainty analysis
      functionality can also be used with these scenarios.
      Please see the "REDD Scenario Analysis" section of the
      carbon user's guide chapter for more information.

 * Uncertainty analysis in Finfish Aquaculture model (beta)
    - Additionally functionality to account for uncertainty in
      alpha and beta growth parameters as well as histogram
      plots showing the distribution of harvest weights and
      net present value.   Uncertainty analysis is performed
      through Monte Carlo runs that normally sample the
      growth parameters.

 * Streamlined Nutrient Retention model functionality
    - The nutrient retention module no longer requires users to explicitly
      run the water yield model.  The model now seamlessly runs water yield
      during execution.

 * Beta release of the recreation model
    - The recreation is available for beta use with limited documentation.

 * Full release of the wind energy model
    - Removing the 'beta' designation on the wind energy model.


Known Issues:

 * Flow routing in the standalone sediment and nutrient models has a
   bug that prevents routing in some (not all) landscapes.  This bug is
   related to resolving d-infinity flow directions across flat areas.
   We are implementing the solution in Garbrecht and Martx (1997).
   In the meanwhile the sediment and nutrient models are still marked
   as beta until this issue is resolved.

2.5.4 (2013-06-07)
------------------
This is a minor release of InVEST that addresses numerous minor bugs and performance tweaks in the InVEST 3.0 models.  Including:

 * Refactor of Wave Energy Model:
    - Combining the Biophysical and Valuation modules into one.
    - Adding new data for the North Sea and Australia
    - Fixed a bug where elevation values that were equal to or greater than zero
      were being used in calculations.
    - Fixed memory issues when dealing with large datasets.
    - Updated core functions to remove any use of depracated functions

 * Performance updates to the carbon model.

 * Nodata masking fix for rarity raster in Biodiversity Model.
    - When computing rarity from a base landuse raster and current or future
      landuse raster, the intersection of the two was not being properly taken.

 * Fixes to the flow routing algorithms in the sediment and nutrient
   retention models in cases where stream layers were burned in by ArcGIS
   hydro tools.  In those cases streams were at the same elevation and caused
   routing issues.

 * Fixed an issue that affected several InVEST models that occured
   when watershed polygons were too small to cover a pixel.  Excessively
   small watersheds are now handled correctly

 * Arc model deprecation.  We are deprecating the following ArcGIS versions
   of our InVEST models in the sense we recommend ALL users use the InVEST
   standalones over the ArcGIS versions, and the existing ArcGIS versions
   of these models will be removed entirely in the next release.

        * Timber
        * Carbon
        * Pollination
        * Biodiversity
        * Finfish Aquaculture

Known Issues:

 * Flow routing in the standalone sediment and nutrient models has a
   bug that prevents routing in several landscapes.  We're not
   certain of the nature of the bug at the moment, but we will fix by
   the next release.  Thus, sediment and nutrient models are marked
   as (beta) since in some cases the DEM routes correctly.

2.5.3 (2013-03-21)
------------------
This is a minor release of InVEST that fixes an issue with the HRA model that caused ArcGIS versions of the model to fail when calculating habitat maps for risk hotspots. This upgrade is strongly recommended for users of InVEST 2.5.1 or 2.5.2.

2.5.2 (2013-03-17)
------------------
This is a minor release of InVEST that fixes an issue with the HRA sample data that caused ArcGIS versions of the model to fail on the training data.  There is no need to upgrade for most users unless you are doing InVEST training.

2.5.1 (2013-03-12)
------------------
This is a minor release of InVEST that does not add any new models, but
does add additional functionality, stability, and increased performance to
one of the InVEST 3.0 standalones:

  - Pollination 3.0 Beta:
        - Fixed a bug where Windows users of InVEST could run the model, but
          most raster outputs were filled with nodata values.

Additionally, this minor release fixes a bug in the InVEST user interface where
collapsible containers became entirely non-interactive.

2.5.0 (2013-03-08)
------------------
This a major release of InVEST that includes new standalone versions (ArcGIS
is not required) our models as well as additional functionality, stability,
and increased performance to many of the existing models.  This release is
timed to support our group's annual training event at Stanford University.
We expect to release InVEST 2.5.1 a couple of weeks after to address any
software issues that arise during the training.  See the release notes
below for details of the release, and please contact richsharp@stanford.edu
for any issues relating to software:

  - *new* Sediment 3.0 Beta:
      - This is a standalone model that executes an order of magnitude faster
        than the original ArcGIS model, but may have memory issues with
	larger datasets. This fix is scheduled for the 2.5.1 release of InVEST.
      - Uses a d-infinity flow algorithm (ArcGIS version uses D8).
      - Includes a more accurate LS factor.
      - Outputs are now summarized by polygon rather than rasterized polygons.
        Users can view results directly as a table rather than sampling a
        GIS raster.
  - *new* Nutrient 3.0 Beta:
      - This is a standalone model that executes an order of magnitude faster
        than the original ArcGIS model, but may have memory issues with
	larger datasets. This fix is scheduled for the 2.5.1 release of InVEST.
      - Uses a d-infinity flow algorithm (ArcGIS version uses D8).
      - Includes a more accurate LS factor.
      - Outputs are now summarized by polygon rather than rasterized polygons.
        Users can view results directly as a table rather than sampling a
        GIS raster.
  - *new* Wind Energy:
      - A new offshore wind energy model.  This is a standalone-only model
        available under the windows start menu.
  - *new* Recreation Alpha:
      - This is a working demo of our soon to be released future land and near
        shore recreation model.  The model itself is incomplete and should only
        be used as a demo or by NatCap partners that know what they're doing.
  - *new* Habitat Risk Assessment 3.0 Alpha:
      - This is a working demo of our soon to be released 3.0 version of habitat
        risk assessment.  The model itself is incomplete and should only
    	be used as a demo or by NatCap partners that know what they're doing.
    	Users that need to use the habitat risk assessment should use the
        ArcGIS version of this model.

  - Improvements to the InVEST 2.x ArcGIS-based toolset:
      - Bug fixes to the ArcGIS based Coastal Protection toolset.

  - Removed support for the ArcGIS invest_VERSION.mxd map.  We expect to
    transition the InVEST toolset exclusive standalone tools in a few months.  In
    preparation of this we are starting to deprecate parts of our old ArcGIS
    toolset including this ArcMap document.  The InVEST ArcToolbox is still
    available in C:\InVEST_2_5_0\invest_250.tbx.

  - Known issues:

    - The InVEST 3.0 standalones generate open source GeoTiffs as
      outputs rather than the proprietary ESRI Grid format.  ArcGIS 9.3.1
      occasionally displays these rasters incorrectly.  We have found
      that these layers can be visualized in ArcGIS 9.3.1 by following
      convoluted steps: Right Click on the layer and select Properties; click on
      the Symbology tab; select Stretch, agree to calculate a histogram (this will
      create an .aux file that Arc can use for visualization), click "Ok", remove
      the raster from the layer list, then add it back. As an alternative, we
      suggest using an open source GIS Desktop Tool like Quantum GIS or ArcGIS
      version 10.0 or greater.

   - The InVEST 3.0 carbon model will generate inaccurate sequestration results
     if the extents of the current and future maps don't align.  This will be
     fixed in InVEST 2.5.1; in the meanwhile a workaround is to clip both LULCs
     so they have identical overlaps.

   - A user reported an unstable run of InVEST 3.0 water yield.  We are not
     certain what is causing the issue, but we do have a fix that will go out
     in InVEST 2.5.1.

   - At the moment the InVEST standalones do not run on Windows XP.  This appears
     to be related to an incompatibility between Windows XP and GDAL, the an open
     source gis library we use to create and read GIS data.  At the moment we are
     uncertain if we will be able to fix this bug in future releases, but will
     pass along more information in the future.

2.4.5 (2013-02-01)
------------------
This is a minor release of InVEST that does not add any new models, but
does add additional functionality, stability, and increased performance to
many of the InVEST 3.0 standalones:

  - Pollination 3.0 Beta:
      - Greatly improved memory efficiency over previous versions of this model.
      - 3.0 Beta Pollination Biophysical and Valuation have been merged into a
        single tool, run through a unified user interface.
      - Slightly improved runtime through the use of newer core InVEST GIS libraries.
      - Optional ability to weight different species individually.  This feature
        adds a column to the Guilds table that allows the user to specify a
        relative weight for each species, which will be used before combining all
        species supply rasters.
      - Optional ability to aggregate pollinator abundances at specific points
        provided by an optional points shapefile input.
      - Bugfix: non-agricultural pixels are set to a value of 0.0 to indicate no
        value on the farm value output raster.
      - Bugfix: sup_val_<beename>_<scenario>.tif rasters are now saved to the
        intermediate folder inside the user's workspace instead of the output
        folder.
  - Carbon Biophysical 3.0 Beta:
        * Tweaked the user interface to require the user to
          provide a future LULC raster when the 'Calculate Sequestration' checkbox
          is checked.
        * Fixed a bug that restricted naming of harvest layers.  Harvest layers are
          now selected simply by taking the first available layer.
  - Better memory efficiency in hydropower model.
  - Better support for unicode filepaths in all 3.0 Beta user interfaces.
  - Improved state saving and retrieval when loading up previous-run parameters
    in all 3.0 Beta user interfaces.
  - All 3.0 Beta tools now report elapsed time on completion of a model.
  - All 3.0 Beta tools now provide disk space usage reports on completion of a
    model.
  - All 3.0 Beta tools now report arguments at the top of each logfile.
  - Biodiversity 3.0 Beta: The half-saturation constant is now allowed to be a
    positive floating-point number.
  - Timber 3.0 Beta: Validation has been added to the user interface for this
    tool for all tabular and shapefile inputs.
  - Fixed some typos in Equation 1 in the Finfish Aquaculture user's guide.
  - Fixed a bug where start menu items were not getting deleted during an InVEST
    uninstall.
  - Added a feature so that if the user selects to download datasets but the
    datasets don't successfully download the installation alerts the user and
    continues normally.
  - Fixed a typo with tau in aquaculture guide, originally said 0.8, really 0.08.

  - Improvements to the InVEST 2.x ArcGIS-based toolset:
      - Minor bugfix to Coastal Vulnerability, where an internal unit of
        measurements was off by a couple digits in the Fetch Calculator.
      - Minor fixes to various helper tools used in InVEST 2.x models.
      - Outputs for Hargreaves are now saved as geoTIFFs.
      - Thornwaite allows more flexible entering of hours of sunlight.

2.4.4 (2012-10-24)
------------------
- Fixes memory errors experienced by some users in the Carbon Valuation 3.0 Beta model.
- Minor improvements to logging in the InVEST User Interface
- Fixes an issue importing packages for some officially-unreleased InVEST models.

2.4.3 (2012-10-19)
------------------
- Fixed a minor issue with hydropower output vaulation rasters whose statistics were not pre-calculated.  This would cause the range in ArcGIS to show ther rasters at -3e38 to 3e38.
- The InVEST installer now saves a log of the installation process to InVEST_<version>\install_log.txt
- Fixed an issue with Carbon 3.0 where carbon output values were incorrectly calculated.
- Added a feature to Carbon 3.0 were total carbon stored and sequestered is output as part of the running log.
- Fixed an issue in Carbon 3.0 that would occur when users had text representations of floating point numbers in the carbon pool dbf input file.
- Added a feature to all InVEST 3.0 models to list disk usage before and after each run and in most cases report a low free space error if relevant.

2.4.2 (2012-10-15)
------------------
- Fixed an issue with the ArcMap document where the paths to default data were not saved as relative paths.  This caused the default data in the document to not be found by ArcGIS.
- Introduced some more memory-efficient processing for Biodiversity 3.0 Beta.  This fixes an out-of-memory issue encountered by some users when using very large raster datasets as inputs.

2.4.1 (2012-10-08)
------------------
- Fixed a compatibility issue with ArcGIS 9.3 where the ArcMap and ArcToolbox were unable to be opened by Arc 9.3.

2.4.0 (2012-10-05)
------------------
Changes in InVEST 2.4.0

General:

This is a major release which releases two additional beta versions of the
InVEST models in the InVEST 3.0 framework.  Additionally, this release
introduces start menu shortcuts for all available InVEST 3.0 beta models.
Existing InVEST 2.x models can still be found in the included Arc toolbox.

Existing InVEST models migrated to the 3.0 framework in this release
include:

- Biodiversity 3.0 Beta
    - Minor bug fixes and usability enhancements
    - Runtime decreased by a factor of 210
- Overlap Analysis 3.0 Beta
    - In most cases runtime decreased by at least a factor of 15
    - Minor bug fixes and usability enhancements
    - Split into two separate tools:
        * Overlap Analysis outputs rasters with individually-weighted pixels
        * Overlap Analysis: Management Zones produces a shapefile output.
    - Updated table format for input activity CSVs
    - Removed the "grid the seascape" step

Updates to ArcGIS models:

- Coastal vulnerability
    - Removed the "structures" option
    - Minor bug fixes and usability enhancements
- Coastal protection (erosion protection)
    - Incorporated economic valuation option
    - Minor bug fixes and usability enhancements

Additionally there are a handful of minor fixes and feature
enhancements:

- InVEST 3.0 Beta standalones (identified by a new InVEST icon) may be run
  from the Start Menu (on windows navigate to
  Start Menu -> All Programs -> InVEST 2.4.0
- Bug fixes for the calculation of raster statistics.
- InVEST 3.0 wave energy no longer requires an AOI for global runs, but
  encounters memory issues on machines with less than 4GB of RAM.  This
  is a known issue that will be fixed in a minor release.
- Minor fixes to several chapters in the user's guide.
- Minor bug fix to the 3.0 Carbon model: harvest maps are no longer required
  inputs.
- Other minor bug fixes and runtime performance tweaks in the 3.0 framework.
- Improved installer allows users to remove InVEST from the Windows Add/Remove
  programs menu.
- Fixed a visualization bug with wave energy where output rasters did not have the min/max/stdev calculations on them.  This made the default visualization in arc be a gray blob.

2.3.0 (2012-08-02)
------------------
Changes in InVEST 2.3.0

General:

This is a major release which releases several beta versions of the
InVEST models in the InVEST 3.0 framework.  These models run as
standalones, but a GIS platform is needed to edit and view the data
inputs and outputs.  Until InVEST 3.0 is released the original ArcGIS
based versions of these tools will remain the release.

Existing InVEST models migrated to the 3.0 framework in this release
include:

- Reservoir Hydropower Production 3.0 beta
    - Minor bug fixes.
- Finfish Aquaculture
    - Minor bug fixes and usability enhancements.
- Wave Energy 3.0 beta
    - Runtimes for non-global runs decreased by a factor of 7
    - Minor bugs in interpolation that exist in the 2.x model is fixed in
      3.0 beta.
- Crop Pollination 3.0 beta
    - Runtimes decreased by a factor of over 10,000

This release also includes the new models which only exist in the 3.0
framework:

- Marine Water Quality 3.0 alpha with a preliminary  user's guide.

InVEST models in the 3.0 framework from previous releases that now
have a standalone executable include:

- Managed Timber Production Model
- Carbon Storage and Sequestration

Additionally there are a handful of other minor fixes and feature
enhancements since the previous release:

- Minor bug fix to 2.x sedimentation model that now correctly
  calculates slope exponentials.
- Minor fixes to several chapters in the user's guide.
- The 3.0 version of the Carbon model now can value the price of carbon
  in metric tons of C or CO2.
- Other minor bug fixes and runtime performance tweaks in the 3.0 framework.

2.2.2 (2012-03-03)
------------------
Changes in InVEST 2.2.2

General:

This is a minor release which fixes the following defects:

-Fixed an issue with sediment retention model where large watersheds
 allowed loading per cell was incorrectly rounded to integer values.

-Fixed bug where changing the threshold didn't affect the retention output
 because function was incorrectly rounded to integer values.

-Added total water yield in meters cubed to to output table by watershed.

-Fixed bug where smaller than default (2000) resolutions threw an error about
 not being able to find the field in "unitynew".  With non-default resolution,
 "unitynew" was created without an attribute table, so one was created by
 force.

-Removed mention of beta state and ecoinformatics from header of software
 license.

-Modified overlap analysis toolbox so it reports an error directly in the
 toolbox if the workspace name is too long.

2.2.1 (2012-01-26)
------------------
Changes in InVEST 2.2.1

General:

This is a minor release which fixes the following defects:

-A variety of miscellaneous bugs were fixed that were causing crashes of the Coastal Protection model in Arc 9.3.
-Fixed an issue in the Pollination model that was looking for an InVEST1005 directory.
-The InVEST "models only" release had an entry for the InVEST 3.0 Beta tools, but was missing the underlying runtime.  This has been added to the models only 2.2.1 release at the cost of a larger installer.
-The default InVEST ArcMap document wouldn't open in ArcGIS 9.3.  It can now be opened by Arc 9.3 and above.
-Minor updates to the Coastal Protection user's guide.

2.2.0 (2011-12-22)
------------------
In this release we include updates to the habitat risk assessment
model, updates to Coastal Vulnerability Tier 0 (previously named
Coastal Protection), and a new tier 1 Coastal Vulnerability tool.
Additionally, we are releasing a beta version of our 3.0 platform that
includes the terrestrial timber and carbon models.

See the "Marine Models" and "InVEST 3.0 Beta" sections below for more details.

**Marine Models**

1. Marine Python Extension Check

   This tool has been updated to include extension requirements for the new
   Coastal Protection T1 model.  It also reflects changes to the Habitat Risk
   Assessment and Coastal Protection T0 models, as they no longer require the
   PythonWin extension.

2. Habitat Risk Assessment (HRA)

   This model has been updated and is now part of three-step toolset.  The
   first step is a new Ratings Survey Tool which eliminates the need for
   Microsoft Excel when users are providing habitat-stressor ratings.  This
   Survey Tool now allows users to up- and down-weight the importance of
   various criteria.  For step 2, a copy of the Grid the Seascape tool has been
   placed in the HRA toolset.  In the last step, users will run the HRA model
   which includes the following updates:

   - New habitat outputs classifying risk as low, medium, and high
   - Model run status updates (% complete) in the message window
   - Improved habitat risk plots embedded in the output HTML

3. Coastal Protection

   This module is now split into sub-models, each with two parts.  The first
   sub-model is Coastal Vulnerability (Tier 0) and the new addition is Coastal
   Protection (Tier 1).

   Coastal Vulnerability (T0)
   Step 1) Fetch Calculator - there are no updates to this tool.
   Step 2) Vulnerability Index

   - Wave Exposure: In this version of the model, we define wave exposure for
     sites facing the open ocean as the maximum of the weighted average of
     wave's power coming from the ocean or generated by local winds.  We
     weight wave power coming from each of the 16 equiangular sector by the
     percent of time that waves occur in that sector, and based on whether or
     not fetch in that sector exceeds 20km.  For sites that are sheltered, wave
     exposure is the average of wave power generated by the local storm winds
     weighted by the percent occurrence of those winds in each sector.  This
     new method takes into account the seasonality of wind and wave patterns
     (storm waves generally come from a preferential direction), and helps
     identify regions that are not exposed to powerful waves although they are
     open to the ocean (e.g. the leeside of islands).

   - Natural Habitats: The ranking is now computed using the rank of all
     natural habitats present in front of a segment, and we weight the lowest
     ranking habitat 50% more than all other habitats.  Also, rankings and
     protective distance information are to be provided by CSV file instead of
     Excel.  With this new method, shoreline segments that have more habitats
     than others will have a lower risk of inundation and/or erosion during
     storms.

   - Structures: The model has been updated to now incorporate the presence of
     structures by decreasing the ranking of shoreline segments that adjoin
     structures.

   Coastal Protection (T1) - This is a new model which plots the amount of
   sandy beach erosion or consolidated bed scour that backshore regions
   experience in the presence or absence of natural habitats.  It is composed
   of two steps: a Profile Generator and Nearshore Waves and Erosion.  It is
   recommended to run the Profile Generator before the Nearshore Waves and
   Erosion model.

   Step 1) Profile Generator:  This tool helps the user generate a 1-dimensional
   bathymetric and topographic profile perpendicular to the shoreline at the
   user-defined location.  This model provides plenty of guidance for building
   backshore profiles for beaches, marshes and mangroves.  It will help users
   modify bathymetry profiles that they already have, or can generate profiles
   for sandy beaches if the user has not bathymetric data.  Also, the model
   estimates and maps the location of natural habitats present in front of the
   region of interest.  Finally, it provides sample wave and wind data that
   can be later used in the Nearshore Waves and Erosion model, based on
   computed fetch values and default Wave Watch III data.

   Step 2) Nearshore Waves and Erosion: This model estimates profiles of beach
   erosion or values of rates of consolidated bed scour at a site as a function
   of the type of habitats present in the area of interest.  The model takes
   into account the protective effects of vegetation, coral and oyster reefs,
   and sand dunes.  It also shows the difference of protection provided when
   those habitats are present, degraded, or gone.

4. Aesthetic Quality

   This model no longer requires users to provide a projection for Overlap
   Analysis.  Instead, it uses the projection from the user-specified Area of
   Interest (AOI) polygon.  Additionally, the population estimates for this
   model have been fixed.

**InVEST 3.0 Beta**

The 2.2.0 release includes a preliminary version of our InVEST 3.0 beta
platform.  It is included as a toolset named "InVEST 3.0 Beta" in the
InVEST220.tbx.  It is currently only supported with ArcGIS 10.  To launch
an InVEST 3.0 beta tool, double click on the desired tool in the InVEST 3.0
toolset then click "Ok" on the Arc toolbox screen that opens. The InVEST 3.0
tool panel has inputs very similar to the InVEST 2.2.0 versions of the tools
with the following modifications:

InVEST 3.0 Carbon:
  * Fixes a minor bug in the 2.2 version that ignored floating point values
    in carbon pool inputs.
  * Separation of carbon model into a biophysical and valuation model.
  * Calculates carbon storage and sequestration at the minimum resolution of
    the input maps.
  * Runtime efficiency improved by an order of magnitude.
  * User interface streamlined including dynamic activation of inputs based
    on user preference, direct link to documentation, and recall of inputs
    based on user's previous run.

InVEST 3.0 Timber:
  * User interface streamlined including dynamic activation of inputs based
    on user preference, direct link to documentation, and recall of inputs
    based on user's previous run.


2.1.1 (2011-10-17)
------------------
Changes in InVEST 2.1.1

General:

This is a minor release which fixes the following defects:

-A truncation error was fixed on nutrient retention and sedimentation model that involved division by the number of cells in a watershed.  Now correctly calculates floating point division.
-Minor typos were fixed across the user's guide.

2.1 Beta (2011-05-11)
---------------------
Updates to InVEST Beta

InVEST 2.1 . Beta

Changes in InVEST 2.1

General:

1.	InVEST versioning
We have altered our versioning scheme.  Integer changes will reflect major changes (e.g. the addition of marine models warranted moving from 1.x to 2.0).  An increment in the digit after the primary decimal indicates major new features (e.g the addition of a new model) or major revisions.  For example, this release is numbered InVEST 2.1 because two new models are included).  We will add another decimal to reflect minor feature revisions or bug fixes.  For example, InVEST 2.1.1 will likely be out soon as we are continually working to improve our tool.
2.	HTML guide
With this release, we have migrated the entire InVEST users. guide to an HTML format.  The HTML version will output a pdf version for use off-line, printing, etc.


**MARINE MODELS**

1.Marine Python Extension Check

-This tool has been updated to allow users to select the marine models they intend to run.  Based on this selection, it will provide a summary of which Python and ArcGIS extensions are necessary and if the Python extensions have been successfully installed on the user.s machine.

2.Grid the Seascape (GS)

-This tool has been created to allow marine model users to generate an seascape analysis grid within a specified area of interest (AOI).

-It only requires an AOI and cell size (in meters) as inputs, and produces a polygon grid which can be used as inputs for the Habitat Risk Assessment and Overlap Analysis models.

3. Coastal Protection

- This is now a two-part model for assessing Coastal Vulnerability.  The first part is a tool for calculating fetch and the second maps the value of a Vulnerability Index, which differentiates areas with relatively high or low exposure to erosion and inundation during storms.

- The model has been updated to now incorporate coastal relief and the protective influence of up to eight natural habitat input layers.

- A global Wave Watch 3 dataset is also provided to allow users to quickly generate rankings for wind and wave exposure worldwide.

4. Habitat Risk Assessment (HRA)

This new model allows users to assess the risk posed to coastal and marine habitats by human activities and the potential consequences of exposure for the delivery of ecosystem services and biodiversity.  The HRA model is suited to screening the risk of current and future human activities in order to prioritize management strategies that best mitigate risk.

5. Overlap Analysis

This new model maps current human uses in and around the seascape and summarizes the relative importance of various regions for particular activities.  The model was designed to produce maps that can be used to identify marine and coastal areas that are most important for human use, in particular recreation and fisheries, but also other activities.

**FRESHWATER MODELS**

All Freshwater models now support ArcMap 10.


Sample data:

1. Bug fix for error in Water_Tables.mdb Biophysical table where many field values were shifted over one column relative to the correct field name.

2. Bug fix for incorrect units in erosivity layer.


Hydropower:

1.In Water Yield, new output tables have been added containing mean biophysical outputs (precipitation, actual and potential evapotranspiration, water yield)  for each watershed and sub-watershed.


Water Purification:

1. The Water Purification Threshold table now allows users to specify separate thresholds for nitrogen and phosphorus.   Field names thresh_n and thresh_p replace the old ann_load.

2. The Nutrient Retention output tables nutrient_watershed.dbf and nutrient_subwatershed.dbf now include a column for nutrient retention per watershed/sub-watershed.

3. In Nutrient Retention, some output file names have changed.

4. The user's guide has been updated to explain more accurately the inclusion of thresholds in the biophysical service estimates.


Sedimentation:

1. The Soil Loss output tables sediment_watershed.dbf and sediment_subwatershed.dbf now include a column for sediment retention per watershed/sub-watershed.

2. In Soil Loss, some output file names have changed.

3. The default input value for Slope Threshold is now 75.

4. The user's guide has been updated to explain more accurately the inclusion of thresholds in the biophysical service estimates.

5. Valuation: Bug fix where the present value was not being applied correctly.





2.0 Beta (2011-02-14)
---------------------
Changes in InVEST 2.0

InVEST 1.005 is a minor release with the following modification:

1. Aesthetic Quality

    This new model allows users to determine the locations from which new nearshore or offshore features can be seen.  It generates viewshed maps that can be used to identify the visual footprint of new offshore development.


2. Coastal Vulnerability

    This new model produces maps of coastal human populations and a coastal exposure to erosion and inundation index map.  These outputs can be used to understand the relative contributions of different variables to coastal exposure and to highlight the protective services offered by natural habitats.


3. Aquaculture

    This new model is used to evaluate how human activities (e.g., addition or removal of farms, changes in harvest management practices) and climate change (e.g., change in sea surface temperature) may affect the production and economic value of aquacultured Atlantic salmon.


4. Wave Energy

    This new model provides spatially explicit information, showing potential areas for siting Wave Energy conversion (WEC) facilities with the greatest energy production and value.  This site- and device-specific information for the WEC facilities can then be used to identify and quantify potential trade-offs that may arise when siting WEC facilities.


5. Avoided Reservoir Sedimentation

    - The name of this model has been changed to the Sediment Retention model.

    - We have added a water quality valuation model for sediment retention. The user now has the option to select avoided dredge cost analysis, avoided water treatment cost analysis or both.  The water quality valuation approach is the same as that used in the Water Purification: Nutrient Retention model.

    - The threshold information for allowed sediment loads (TMDL, dead volume, etc.) are now input in a stand alone table instead of being included in the valuation table. This adjusts the biophysical service output for any social allowance of pollution. Previously, the adjustment was only done in the valuation model.

    - The watersheds and sub-watershed layers are now input as shapefiles instead of rasters.

    - Final outputs are now aggregated to the sub-basin scale. The user must input a sub-basin shapefile. We provide the Hydro 1K dataset as a starting option. See users guide for changes to many file output names.

    - Users are strongly advised not to interpret pixel-scale outputs for hydrological understanding or decision-making of any kind. Pixel outputs should only be used for calibration/validation or model checking.


6. Hydropower Production

    - The watersheds and sub-watershed layers are now input as shapefiles instead of rasters.

    - Final outputs are now aggregated to the sub-basin scale. The user must input a sub-basin shapefile. We provide the Hydro 1K dataset as a starting option. See users guide for changes to many file output names.

    - Users are strongly advised not to interpret pixel-scale outputs for hydrological understanding or decision-making of any kind. Pixel outputs should only be used for calibration/validation or model checking.

    - The calibration constant for each watershed is now input in a stand-alone table instead of being included in the valuation table. This makes running the water scarcity model simpler.


7. Water Purification: Nutrient Retention

    - The threshold information for allowed pollutant levels (TMDL, etc.) are now input in a stand alone table instead of being included in the valuation table. This adjusts the biophysical service output for any social allowance of pollution. Previously, the adjustment was only done in the valuation model.

    - The watersheds and sub-watershed layers are now input as shapefiles instead of rasters.

    - Final outputs are now aggregated to the sub-basin scale. The user must input a sub-basin shapefile. We provide the Hydro 1K dataset as a starting option. See users guide for changes to many file output names.

    - Users are strongly advised not to interpret pixel-scale outputs for hydrological understanding or decision-making of any kind. Pixel outputs should only be used for calibration/validation or model checking.


8. Carbon Storage and Sequestration

    The model now outputs an aggregate sum of the carbon storage.


9. Habitat Quality and Rarity

    This model had an error while running ReclassByACII if the land cover codes were not sorted alphabetically.  This has now been corrected and it sorts the reclass file before running the reclassification

    The model now outputs an aggregate sum of the habitat quality.

10. Pollination

    In this version, the pollination model accepts an additional parameter which indicated the proportion of a crops yield that is attributed to wild pollinators.

<|MERGE_RESOLUTION|>--- conflicted
+++ resolved
@@ -2,11 +2,9 @@
 
 Unreleased Changes
 ------------------
-<<<<<<< HEAD
 * Fixed a ``TypeError`` issue in Seasonal Water Yield that would occur when
   the Land-Use/Land-Cover raster did not have a defined nodata value.  This
   case is now handled correctly.
-=======
 * The binary build process for InVEST on Windows (which includes binaries
   based on PyInstaller and an NSIS Installer package) has been migrated
   to 32-bit Python 3.6.  The build itself is taking place on AppVeyor, and
@@ -14,7 +12,6 @@
   Various python scripts involved in the distribution and release processes
   have been updated for compatibility with python 3.6 as a part of this
   migration.
->>>>>>> 89b2b7f5
 * Fixed an ``IndexError`` issue in Wave Energy encountered in runs using
   the global wave energy dataset.  This error was the result of an incorrect
   spatial query of points and resulted in some wave energy points being
