--- conflicted
+++ resolved
@@ -493,9 +493,7 @@
 
 
 class BuildLookupFromCSVTests(unittest.TestCase):
-<<<<<<< HEAD
     """Tests for natcap.invest.utils.build_lookup_from_csv."""
-
     def setUp(self):
         """Make temporary directory for workspace."""
         self.workspace_dir = tempfile.mkdtemp()
@@ -503,16 +501,6 @@
     def tearDown(self):
         """Delete workspace."""
         shutil.rmtree(self.workspace_dir)
-=======
-    """Test build lookup from CSV."""
-    def setUp(self):
-        """Create a temporary workspace."""
-        self.workspace = tempfile.mkdtemp()
-
-    def tearDown(self):
-        """Remove temporary workspace."""
-        shutil.rmtree(self.workspace)
->>>>>>> d0705008
 
     def test_build_lookup_from_csv(self):
         """utils: test build_lookup_from_csv."""
@@ -1275,4 +1263,4 @@
         with self.assertRaises(AssertionError) as cm:
             utils._assert_vectors_equal(shape_path, shape_diff_path)
         
-        self.assertTrue("Vector geometry assertion fail." in str(cm.exception))
+        self.assertTrue("Vector geometry assertion fail." in str(cm.exception))